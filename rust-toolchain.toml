--- conflicted
+++ resolved
@@ -1,9 +1,5 @@
 [toolchain]
-<<<<<<< HEAD
-channel = "1.78"
-=======
 channel = "1.76"
->>>>>>> 311692d4
 components = ["clippy", "rustfmt", "rust-src"]
 targets = []
 profile = "minimal"