# Changelog

All notable changes to this project will be documented in this file.

## [Unreleased]

### ⚡️ Features

- Add support for creating a commitment to a beacon block root using `EvmEnv::into_beacon_input`, which can be verified using the [EIP-4788](https://eips.ethereum.org/EIPS/eip-4788) beacon roots contract.
<<<<<<< HEAD
- If an individual `eth_getProof` RPC call contains more than 1000 storage keys, it will be automatically split.
- Add `CallBuilder::prefetch_access_list` and `CallBuilder::call_with_prefetch` for that host that prefetch storage proofs and values to drastically reduce the number of RPC calls. 
=======
- Add the `EvmEnvBuilder` to simplify the creation of an `EvmEnv` on the host.
>>>>>>> cdd36560

### 🚨 Breaking Changes

- `EvmInput` has been changed to an `enum` to support different input types for the guest, such as the new `BeaconInput`. This changes the binary input data, but does not require any code changes.
- `SolCommitment` has been renamed to `Commitment`.

## [0.12.0](https://github.com/risc0/risc0-ethereum/releases/tag/steel-v0.12.0) - 2024-08-09

### ⚡️ Features

- Replace `ethers` dependency completely with `alloy`.
- Make `host` functions `async`.
- Add support to build `EvmEnv` from any `alloy` provider.
- Add more efficient RLP-based serialization for the header.

### 🛠 Fixes

- Store the commitment inside the `EvmEnv`.
- Use `eth_getTransactionCount` and `eth_getBalance` instead of `eth_getProof` to query basic account information.
- Switch tests from pre-recorded RPC responses to `Anvil`.

### 🚨 Breaking Changes

- `EthEvmEnv::from_rpc` now accepts a `Url` instead of a `&str` for the HTTP RPC endpoint.
- `EvmEnv::from_provider` now requires an `alloy` provider, and the block number parameter has been changed to a `BlockNumberOrTag`.
- `EvmEnv::sol_commitment` has been replaced with `EvmEnv::commitment` (to get a reference), or `EvmEnv::into_commitment` (to consume and return the commitment).
- `ETH_SEPOLIA_CHAIN_SPEC` and `ETH_MAINNET_CHAIN_SPEC` have been moved to the `ethereum` module.
- `CachedProvider` has been removed completely. As alternatives, you can:
  - Use `anvil --fork-url https://ethereum-rpc.publicnode.com@20475759` to create a cached fork for block `20475759`. 
  - Cache the RPC responses on an HTTP level using [Tower](https://crates.io/crates/tower) or a caching forward proxy.
- The host functions are now `async` instead of blocking:
```rust
// Create an EVM environment from an RPC endpoint and a block number or tag.
let mut env = EthEvmEnv::from_rpc(args.rpc_url, BlockNumberOrTag::Latest).await?;
//  The `with_chain_spec` method is used to specify the chain configuration.
env = env.with_chain_spec(&ETH_SEPOLIA_CHAIN_SPEC);

// Preflight the call to prepare the input that is required to execute the function in
// the guest without RPC access. It also returns the result of the call.
let mut contract = Contract::preflight(CONTRACT, &mut env);
let returns = contract.call_builder(&CALL).from(CALLER).call().await?;

// Finally, construct the input from the environment.
let input = env.into_input().await?;
```

## [0.11.1](https://github.com/risc0/risc0-ethereum/releases/tag/steel-v0.11.1) - 2024-06-25<|MERGE_RESOLUTION|>--- conflicted
+++ resolved
@@ -7,12 +7,9 @@
 ### ⚡️ Features
 
 - Add support for creating a commitment to a beacon block root using `EvmEnv::into_beacon_input`, which can be verified using the [EIP-4788](https://eips.ethereum.org/EIPS/eip-4788) beacon roots contract.
-<<<<<<< HEAD
+- Add the `EvmEnvBuilder` to simplify the creation of an `EvmEnv` on the host.
 - If an individual `eth_getProof` RPC call contains more than 1000 storage keys, it will be automatically split.
-- Add `CallBuilder::prefetch_access_list` and `CallBuilder::call_with_prefetch` for that host that prefetch storage proofs and values to drastically reduce the number of RPC calls. 
-=======
-- Add the `EvmEnvBuilder` to simplify the creation of an `EvmEnv` on the host.
->>>>>>> cdd36560
+- Add `CallBuilder::prefetch_access_list` and `CallBuilder::call_with_prefetch` for that host that prefetch storage proofs and values to drastically reduce the number of RPC calls.
 
 ### 🚨 Breaking Changes
 
