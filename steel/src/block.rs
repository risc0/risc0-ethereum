// Copyright 2024 RISC Zero, Inc.
//
// Licensed under the Apache License, Version 2.0 (the "License");
// you may not use this file except in compliance with the License.
// You may obtain a copy of the License at
//
//     http://www.apache.org/licenses/LICENSE-2.0
//
// Unless required by applicable law or agreed to in writing, software
// distributed under the License is distributed on an "AS IS" BASIS,
// WITHOUT WARRANTIES OR CONDITIONS OF ANY KIND, either express or implied.
// See the License for the specific language governing permissions and
// limitations under the License.

<<<<<<< HEAD
use crate::{state::StateDb, Commitment, EvmBlockHeader, EvmEnv, GuestEvmEnv, MerkleTrie};
=======
use crate::config::ChainSpec;
use crate::{
    state::StateDb, Commitment, CommitmentVersion, EvmBlockHeader, EvmEnv, GuestEvmEnv, MerkleTrie,
};
>>>>>>> d5bd179e
use ::serde::{Deserialize, Serialize};
use alloy_primitives::{map::HashMap, Bytes};

/// Input committing to the corresponding execution block hash.
#[derive(Clone, Serialize, Deserialize)]
pub struct BlockInput<H> {
    header: H,
    state_trie: MerkleTrie,
    storage_tries: Vec<MerkleTrie>,
    contracts: Vec<Bytes>,
    ancestors: Vec<H>,
}

impl<H: EvmBlockHeader> BlockInput<H> {
    /// Returns the block header this input is based on.
    pub fn header(&self) -> &H {
        &self.header
    }

    /// Converts the input into a [EvmEnv] for verifiable state access in the guest.
    pub fn into_env(self) -> GuestEvmEnv<H> {
        // verify that the state root matches the state trie
        let state_root = self.state_trie.hash_slow();
        assert_eq!(self.header.state_root(), &state_root, "State root mismatch");

        // seal the header to compute its block hash
        let header = self.header.seal_slow();

        // validate that ancestor headers form a valid chain
        let mut block_hashes =
            HashMap::with_capacity_and_hasher(self.ancestors.len() + 1, Default::default());
        block_hashes.insert(header.number(), header.seal());

        let mut previous_header = header.inner();
        for ancestor in &self.ancestors {
            let ancestor_hash = ancestor.hash_slow();
            assert_eq!(
                previous_header.parent_hash(),
                &ancestor_hash,
                "Invalid ancestor chain: block {} is not the parent of block {}",
                ancestor.number(),
                previous_header.number()
            );
            block_hashes.insert(ancestor.number(), ancestor_hash);
            previous_header = ancestor;
        }

        let db = StateDb::new(
            self.state_trie,
            self.storage_tries,
            self.contracts,
            block_hashes,
        );
<<<<<<< HEAD
        let commit = Commitment::from_block_header(&header);
=======
        let commit = Commitment::new(
            CommitmentVersion::Block as u16,
            header.number(),
            header.seal(),
            ChainSpec::DEFAULT_DIGEST,
        );
>>>>>>> d5bd179e

        EvmEnv::new(db, header, commit)
    }
}

#[cfg(feature = "host")]
pub mod host {
    use std::fmt::Display;

    use super::BlockInput;
    use crate::{
        host::db::{AlloyDb, ProofDb, ProviderDb},
        EvmBlockHeader,
    };
    use alloy::{network::Network, providers::Provider, transports::Transport};
    use alloy_primitives::Sealed;
    use anyhow::{anyhow, ensure};
    use log::debug;

    impl<H: EvmBlockHeader> BlockInput<H> {
        /// Creates the `BlockInput` containing the necessary EVM state that can be verified against
        /// the block hash.
        pub(crate) async fn from_proof_db<T, N, P>(
            mut db: ProofDb<AlloyDb<T, N, P>>,
            header: Sealed<H>,
        ) -> anyhow::Result<Self>
        where
            T: Transport + Clone,
            N: Network,
            P: Provider<T, N>,
            H: EvmBlockHeader + TryFrom<<N as Network>::HeaderResponse>,
            <H as TryFrom<<N as Network>::HeaderResponse>>::Error: Display,
        {
            assert_eq!(db.inner().block_hash(), header.seal(), "DB block mismatch");

            let (state_trie, storage_tries) = db.state_proof().await?;
            ensure!(
                header.state_root() == &state_trie.hash_slow(),
                "accountProof root does not match header's stateRoot"
            );

            // collect the bytecode of all referenced contracts
            let contracts: Vec<_> = db.contracts().values().cloned().collect();

            // retrieve ancestor block headers
            let mut ancestors = Vec::new();
            for rlp_header in db.ancestor_proof(header.number()).await? {
                let header: H = rlp_header
                    .try_into()
                    .map_err(|err| anyhow!("header invalid: {}", err))?;
                ancestors.push(header);
            }

            debug!("state size: {}", state_trie.size());
            debug!("storage tries: {}", storage_tries.len());
            debug!(
                "total storage size: {}",
                storage_tries.iter().map(|t| t.size()).sum::<usize>()
            );
            debug!("contracts: {}", contracts.len());
            debug!("ancestor blocks: {}", ancestors.len());

            let input = BlockInput {
                header: header.into_inner(),
                state_trie,
                storage_tries,
                contracts,
                ancestors,
            };

            Ok(input)
        }
    }
}<|MERGE_RESOLUTION|>--- conflicted
+++ resolved
@@ -12,14 +12,10 @@
 // See the License for the specific language governing permissions and
 // limitations under the License.
 
-<<<<<<< HEAD
-use crate::{state::StateDb, Commitment, EvmBlockHeader, EvmEnv, GuestEvmEnv, MerkleTrie};
-=======
 use crate::config::ChainSpec;
 use crate::{
     state::StateDb, Commitment, CommitmentVersion, EvmBlockHeader, EvmEnv, GuestEvmEnv, MerkleTrie,
 };
->>>>>>> d5bd179e
 use ::serde::{Deserialize, Serialize};
 use alloy_primitives::{map::HashMap, Bytes};
 
@@ -34,11 +30,6 @@
 }
 
 impl<H: EvmBlockHeader> BlockInput<H> {
-    /// Returns the block header this input is based on.
-    pub fn header(&self) -> &H {
-        &self.header
-    }
-
     /// Converts the input into a [EvmEnv] for verifiable state access in the guest.
     pub fn into_env(self) -> GuestEvmEnv<H> {
         // verify that the state root matches the state trie
@@ -73,16 +64,12 @@
             self.contracts,
             block_hashes,
         );
-<<<<<<< HEAD
-        let commit = Commitment::from_block_header(&header);
-=======
         let commit = Commitment::new(
             CommitmentVersion::Block as u16,
             header.number(),
             header.seal(),
             ChainSpec::DEFAULT_DIGEST,
         );
->>>>>>> d5bd179e
 
         EvmEnv::new(db, header, commit)
     }
