// Copyright 2024 RISC Zero, Inc.
//
// Licensed under the Apache License, Version 2.0 (the "License");
// you may not use this file except in compliance with the License.
// You may obtain a copy of the License at
//
//     http://www.apache.org/licenses/LICENSE-2.0
//
// Unless required by applicable law or agreed to in writing, software
// distributed under the License is distributed on an "AS IS" BASIS,
// WITHOUT WARRANTIES OR CONDITIONS OF ANY KIND, either express or implied.
// See the License for the specific language governing permissions and
// limitations under the License.

//! Types related to commitments to the beacon block root.
use crate::{
    merkle, BlockHeaderCommit, Commitment, CommitmentVersion, ComposeInput, EvmBlockHeader,
};
use alloy_primitives::{Sealed, B256};
use serde::{Deserialize, Serialize};

/// The generalized Merkle tree index of the `block_hash` field in the `BeaconBlock`.
pub const BLOCK_HASH_LEAF_INDEX: usize = 6444;

/// Input committing to the corresponding Beacon Chain block root.
pub type BeaconInput<H> = ComposeInput<H, BeaconCommit>;

/// Provides verifiable proof that an execution block hash is included in a specific beacon block on
/// the Ethereum blockchain.
///
/// This type represents a commitment that proves the inclusion of an execution block's hash within
/// a particular beacon block on the Ethereum beacon chain. It relies on a Merkle proof to establish
/// this link, ensuring the integrity and verifiability of the connection between the execution
/// block and the beacon chain.
///
/// **Important:** This type currently relies on an underlying implementation that only supports the
/// Deneb fork of the beacon chain. If the beacon chain undergoes a future upgrade, this type's
/// functionality may be affected, potentially requiring updates to handle new block structures or
/// proof generation mechanisms.
///
/// Users should monitor for beacon chain upgrades and ensure they are using a compatible version of
/// this library.
pub type BeaconCommit = GeneralizedBeaconCommit<BLOCK_HASH_LEAF_INDEX>;

/// A commitment to a field of the Beacon block at a specific index in a Merkle tree, along with a
/// timestamp.
///
/// The constant generic parameter `LEAF_INDEX` specifies the generalized Merkle tree index of the
/// leaf node in the Merkle tree corresponding to the field.
#[derive(Clone, Serialize, Deserialize)]
pub struct GeneralizedBeaconCommit<const LEAF_INDEX: usize> {
    proof: Vec<B256>,
    timestamp: u64,
}

impl<const LEAF_INDEX: usize> GeneralizedBeaconCommit<LEAF_INDEX> {
    /// Creates a new `GeneralizedBeaconCommit`.
    ///
    /// It panics if `LEAF_INDEX` is zero, because a Merkle tree cannot have a leaf at index 0.
    #[must_use]
    #[inline]
    pub const fn new(proof: Vec<B256>, timestamp: u64) -> Self {
        assert!(LEAF_INDEX > 0);
        Self { proof, timestamp }
    }

    /// Disassembles this `GeneralizedBeaconCommit`, returning the underlying Merkle proof and block
    /// timestamp.
    #[inline]
    pub fn into_parts(self) -> (Vec<B256>, u64) {
        (self.proof, self.timestamp)
    }

    /// Calculates the root of the Merkle tree containing the given `leaf` hash at `LEAF_INDEX`,
    /// using the provided Merkle proof.
    #[inline]
    pub fn process_proof(&self, leaf: B256) -> Result<B256, merkle::InvalidProofError> {
        merkle::process_proof(leaf, &self.proof, LEAF_INDEX)
    }

    /// Verifies that the given `leaf` hash is present at the `LEAF_INDEX` in the Merkle tree
    /// represented by the `root` hash.
    #[inline]
    pub fn verify(&self, leaf: B256, root: B256) -> Result<(), merkle::InvalidProofError> {
        merkle::verify(leaf, &self.proof, LEAF_INDEX, root)
    }

    fn into_commit(self, leaf: B256) -> (u64, B256) {
        let beacon_root = self
            .process_proof(leaf)
            .expect("Invalid beacon inclusion proof");
        (self.timestamp, beacon_root)
    }
}

<<<<<<< HEAD
impl<H: EvmBlockHeader> BlockHeaderCommit<H> for BeaconCommit {
    #[inline]
    fn commit(self, header: &Sealed<H>, config_id: B256) -> Commitment {
=======
impl<H: EvmBlockHeader, const LEAF_INDEX: usize> BlockHeaderCommit<H>
    for GeneralizedBeaconCommit<LEAF_INDEX>
{
    fn commit(self, header: &Sealed<H>) -> Commitment {
>>>>>>> e833bdd8
        let (timestamp, beacon_root) = self.into_commit(header.seal());
        Commitment::new(
            CommitmentVersion::Beacon as u16,
            timestamp,
            beacon_root,
            config_id,
        )
    }
}

#[cfg(feature = "host")]
pub(crate) mod host {
    use super::*;
    use crate::{
        ethereum::EthBlockHeader,
        host::{db::AlloyDb, HostEvmEnv},
        BlockInput,
    };
    use alloy::{network::Ethereum, providers::Provider, transports::Transport};
    use alloy_primitives::B256;
    use anyhow::{bail, ensure, Context};
    use client::BeaconClient;
    use ethereum_consensus::ssz::prelude::proofs::Proof;
    use ethereum_consensus::{ssz::prelude::*, types::SignedBeaconBlock, Fork};
    use proofs::ProofAndWitness;
    use url::Url;

    impl BeaconInput<EthBlockHeader> {
        /// Derives the verifiable input from a [HostEvmEnv] and a Beacon API endpoint.
        pub(crate) async fn from_env_and_endpoint<T, P>(
            env: HostEvmEnv<AlloyDb<T, Ethereum, P>, EthBlockHeader>,
            url: Url,
        ) -> anyhow::Result<Self>
        where
            T: Transport + Clone,
            P: Provider<T, Ethereum>,
        {
            let client = BeaconClient::new(url).context("invalid URL")?;
            let (commit, beacon_root) =
                create_beacon_commit(env.header(), "block_hash".into(), env.provider(), &client)
                    .await?;
            let block_hash = env.header().seal();
            commit
                .verify(block_hash, beacon_root)
                .context("proof derived from API does not verify")?;

            let input = BlockInput::from_env(env)
                .await
                .context("failed to derive block input")?;

            Ok(BeaconInput::new(input, commit))
        }
    }

    pub(crate) mod client {
        use ethereum_consensus::{
            phase0::SignedBeaconBlockHeader, primitives::Root, types::mainnet::SignedBeaconBlock,
            Fork,
        };
        use reqwest::IntoUrl;
        use serde::{Deserialize, Serialize};
        use std::{collections::HashMap, fmt::Display};
        use url::Url;

        /// Errors returned by the [BeaconClient].
        #[derive(Debug, thiserror::Error)]
        pub enum Error {
            #[error("could not parse URL: {0}")]
            Url(#[from] url::ParseError),
            #[error("HTTP request failed: {0}")]
            Http(#[from] reqwest::Error),
            #[error("version field does not match data version")]
            VersionMismatch,
        }

        /// Response returned by the `get_block_header` API.
        #[derive(Debug, Serialize, Deserialize)]
        pub struct GetBlockHeaderResponse {
            pub root: Root,
            pub canonical: bool,
            pub header: SignedBeaconBlockHeader,
        }

        /// Wrapper returned by the API calls.
        #[derive(Serialize, Deserialize)]
        struct Response<T> {
            data: T,
            #[serde(flatten)]
            meta: HashMap<String, serde_json::Value>,
        }

        /// Wrapper returned by the API calls that includes a version.
        #[derive(Serialize, Deserialize)]
        struct VersionedResponse<T> {
            version: Fork,
            #[serde(flatten)]
            inner: Response<T>,
        }

        /// Simple beacon API client for the `mainnet` preset that can query headers and blocks.
        pub struct BeaconClient {
            http: reqwest::Client,
            endpoint: Url,
        }

        impl BeaconClient {
            /// Creates a new beacon endpoint API client.
            pub fn new<U: IntoUrl>(endpoint: U) -> Result<Self, Error> {
                let client = reqwest::Client::new();
                Ok(Self {
                    http: client,
                    endpoint: endpoint.into_url()?,
                })
            }

            async fn http_get<T: serde::de::DeserializeOwned>(
                &self,
                path: &str,
            ) -> Result<T, Error> {
                let target = self.endpoint.join(path)?;
                let resp = self.http.get(target).send().await?;
                let value = resp.error_for_status()?.json().await?;
                Ok(value)
            }

            /// Retrieves block details for given block id.
            pub async fn get_block(
                &self,
                block_id: impl Display,
            ) -> Result<SignedBeaconBlock, Error> {
                let path = format!("eth/v2/beacon/blocks/{block_id}");
                let result: VersionedResponse<SignedBeaconBlock> = self.http_get(&path).await?;
                if result.version.to_string() != result.inner.data.version().to_string() {
                    return Err(Error::VersionMismatch);
                }
                Ok(result.inner.data)
            }
        }
    }

    /// Creates a beacon commitment that `field` is contained in the `ExecutionPayload` of the
    /// beacon block corresponding to `header`.
    async fn create_beacon_commit<T, P, H, const LEAF_INDEX: usize>(
        header: &Sealed<H>,
        field: PathElement,
        rpc_provider: P,
        beacon_client: &BeaconClient,
    ) -> anyhow::Result<(GeneralizedBeaconCommit<LEAF_INDEX>, B256)>
    where
        T: Transport + Clone,
        P: Provider<T, Ethereum>,
        H: EvmBlockHeader,
    {
        let child = {
            let child_number = header.number() + 1;
            let block_res = rpc_provider
                .get_block_by_number(child_number.into(), false)
                .await
                .context("eth_getBlockByNumber failed")?;
            let block = block_res.with_context(|| {
                format!(
                    "beacon block commitment cannot be created for the most recent block; \
                    use `parent` tag instead: block {} does not have a child",
                    header.number()
                )
            })?;
            block.header
        };
        ensure!(
            child.parent_hash == header.seal(),
            "API returned invalid child block"
        );

        let beacon_root = child
            .parent_beacon_block_root
            .context("parent_beacon_block_root missing in execution header")?;
        let proof = create_execution_payload_proof(field, beacon_root, beacon_client).await?;
        ensure!(proof.index == LEAF_INDEX, "field has the wrong leaf index");

        let commit = GeneralizedBeaconCommit::new(
            proof.branch.iter().map(|n| n.0.into()).collect(),
            child.timestamp,
        );

        Ok((commit, beacon_root))
    }

    /// Creates the Merkle inclusion proof of the element `field` in the `ExecutionPayload` of the
    /// beacon block with the given `beacon_root`.
    async fn create_execution_payload_proof(
        field: PathElement,
        beacon_root: B256,
        client: &BeaconClient,
    ) -> anyhow::Result<Proof> {
        let signed_beacon_block = client
            .get_block(beacon_root)
            .await
            .with_context(|| format!("failed to get block {}", beacon_root))?;
        // create the inclusion proof of the execution block hash depending on the fork version
        let (proof, _) = match signed_beacon_block {
            SignedBeaconBlock::Deneb(signed_block) => {
                prove_execution_payload_field(signed_block.message, field)?
            }
            _ => {
                bail!(
                    "invalid version of block {}: expected {}; got {}",
                    beacon_root,
                    Fork::Deneb,
                    signed_beacon_block.version()
                );
            }
        };

        Ok(proof)
    }

    /// Creates the Merkle inclusion proof of the element `field` in the `ExecutionPayload` in the
    /// given `BeaconBlock`.
    fn prove_execution_payload_field<T: SimpleSerialize>(
        beacon_block: T,
        field: PathElement,
    ) -> Result<ProofAndWitness, MerkleizationError> {
        // the field is in the ExecutionPayload in the BeaconBlockBody in the BeaconBlock
        beacon_block.prove(&["body".into(), "execution_payload".into(), field])
    }

    #[cfg(test)]
    mod tests {
        use super::*;
        use alloy::{eips::BlockNumberOrTag, network::BlockResponse, providers::ProviderBuilder};

        #[tokio::test]
        #[ignore] // This queries actual RPC nodes, running only on demand.
        async fn eth_mainnet_proof() {
            const EL_URL: &str = "https://ethereum-rpc.publicnode.com";
            const CL_URL: &str = "https://ethereum-beacon-api.publicnode.com";

            let el = ProviderBuilder::new().on_builtin(EL_URL).await.unwrap();
            let cl = BeaconClient::new(CL_URL).unwrap();

            let block = el
                .get_block_by_number(BlockNumberOrTag::Latest, false)
                .await
                .expect("eth_getBlockByNumber failed")
                .unwrap();
            let beacon_root = block.header().parent_beacon_block_root.unwrap();

            let block_hash = block.header().parent_hash;
            let proof = create_execution_payload_proof("block_hash".into(), beacon_root, &cl)
                .await
                .expect("proving 'block_hash' failed");
            let branch: Vec<B256> = proof.branch.iter().map(|n| n.0.into()).collect();
            merkle::verify(block_hash, &branch, BLOCK_HASH_LEAF_INDEX, beacon_root).unwrap();
        }
    }
}<|MERGE_RESOLUTION|>--- conflicted
+++ resolved
@@ -93,16 +93,11 @@
     }
 }
 
-<<<<<<< HEAD
-impl<H: EvmBlockHeader> BlockHeaderCommit<H> for BeaconCommit {
-    #[inline]
-    fn commit(self, header: &Sealed<H>, config_id: B256) -> Commitment {
-=======
 impl<H: EvmBlockHeader, const LEAF_INDEX: usize> BlockHeaderCommit<H>
     for GeneralizedBeaconCommit<LEAF_INDEX>
 {
-    fn commit(self, header: &Sealed<H>) -> Commitment {
->>>>>>> e833bdd8
+    #[inline]
+    fn commit(self, header: &Sealed<H>, config_id: B256) -> Commitment {
         let (timestamp, beacon_root) = self.into_commit(header.seal());
         Commitment::new(
             CommitmentVersion::Beacon as u16,
