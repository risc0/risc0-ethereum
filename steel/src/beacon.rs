// Copyright 2024 RISC Zero, Inc.
//
// Licensed under the Apache License, Version 2.0 (the "License");
// you may not use this file except in compliance with the License.
// You may obtain a copy of the License at
//
//     http://www.apache.org/licenses/LICENSE-2.0
//
// Unless required by applicable law or agreed to in writing, software
// distributed under the License is distributed on an "AS IS" BASIS,
// WITHOUT WARRANTIES OR CONDITIONS OF ANY KIND, either express or implied.
// See the License for the specific language governing permissions and
// limitations under the License.

//! Types related to commitments to the beacon block root.
use crate::{
    merkle, BlockHeaderCommit, Commitment, CommitmentVersion, ComposeInput, EvmBlockHeader,
};
use alloy_primitives::{Sealed, B256};
use serde::{Deserialize, Serialize};

<<<<<<< HEAD
/// The generalized Merkle tree index of the `state_root` field in the `BeaconBlock`.
pub const STATE_ROOT_LEAF_INDEX: usize = 6434;

=======
>>>>>>> d5bd179e
/// The generalized Merkle tree index of the `block_hash` field in the `BeaconBlock`.
pub const BLOCK_HASH_LEAF_INDEX: usize = 6444;

/// Input committing to the corresponding Beacon Chain block root.
pub type BeaconInput<H> = ComposeInput<H, BeaconCommit>;

<<<<<<< HEAD
/// Links the execution block hash to the Beacon block root.
=======
/// Provides verifiable proof that an execution block hash is included in a specific beacon block on
/// the Ethereum blockchain.
///
/// This type represents a commitment that proves the inclusion of an execution block's hash within
/// a particular beacon block on the Ethereum beacon chain. It relies on a Merkle proof to establish
/// this link, ensuring the integrity and verifiability of the connection between the execution
/// block and the beacon chain.
///
/// **Important:** This type currently relies on an underlying implementation that only supports the
/// Deneb fork of the beacon chain. If the beacon chain undergoes a future upgrade, this type's
/// functionality may be affected, potentially requiring updates to handle new block structures or
/// proof generation mechanisms.
///
/// Users should monitor for beacon chain upgrades and ensure they are using a compatible version of
/// this library.
>>>>>>> d5bd179e
pub type BeaconCommit = GeneralizedBeaconCommit<BLOCK_HASH_LEAF_INDEX>;

/// A commitment to a field of the Beacon block at a specific index in a Merkle tree, along with a
/// timestamp.
///
/// The constant generic parameter `LEAF_INDEX` specifies the generalized Merkle tree index of the
/// leaf node in the Merkle tree corresponding to the field.
#[derive(Clone, Serialize, Deserialize)]
pub struct GeneralizedBeaconCommit<const LEAF_INDEX: usize> {
    proof: Vec<B256>,
    timestamp: u64,
}

impl<const LEAF_INDEX: usize> GeneralizedBeaconCommit<LEAF_INDEX> {
    /// Creates a new `GeneralizedBeaconCommit`.
    ///
    /// It panics if `LEAF_INDEX` is zero, because a Merkle tree cannot have a leaf at index 0.
    #[must_use]
    #[inline]
    pub const fn new(proof: Vec<B256>, timestamp: u64) -> Self {
        assert!(LEAF_INDEX > 0);
        Self { proof, timestamp }
    }

    /// Disassembles this `GeneralizedBeaconCommit`, returning the underlying Merkle proof and block
    /// timestamp.
    #[inline]
    pub fn into_parts(self) -> (Vec<B256>, u64) {
        (self.proof, self.timestamp)
    }
<<<<<<< HEAD

    /// Calculates the root of the Merkle tree containing the given `leaf` hash at `LEAF_INDEX`,
    /// using the provided Merkle proof.
    #[inline]
    pub fn process_proof(&self, leaf: B256) -> Result<B256, merkle::InvalidProofError> {
        merkle::process_proof(leaf, &self.proof, LEAF_INDEX)
    }

    /// Verifies that the given `leaf` hash is present at the `LEAF_INDEX` in the Merkle tree
    /// represented by the `root` hash.
    #[inline]
    pub fn verify(&self, leaf: B256, root: B256) -> Result<(), merkle::InvalidProofError> {
        merkle::verify(leaf, &self.proof, LEAF_INDEX, root)
    }

    pub(crate) fn into_commit(self, leaf: B256) -> (u64, B256) {
=======

    /// Calculates the root of the Merkle tree containing the given `leaf` hash at `LEAF_INDEX`,
    /// using the provided Merkle proof.
    #[inline]
    pub fn process_proof(&self, leaf: B256) -> Result<B256, merkle::InvalidProofError> {
        merkle::process_proof(leaf, &self.proof, LEAF_INDEX)
    }

    /// Verifies that the given `leaf` hash is present at the `LEAF_INDEX` in the Merkle tree
    /// represented by the `root` hash.
    #[inline]
    pub fn verify(&self, leaf: B256, root: B256) -> Result<(), merkle::InvalidProofError> {
        merkle::verify(leaf, &self.proof, LEAF_INDEX, root)
    }

    fn into_commit(self, leaf: B256) -> (u64, B256) {
>>>>>>> d5bd179e
        let beacon_root = self
            .process_proof(leaf)
            .expect("Invalid beacon inclusion proof");
        (self.timestamp, beacon_root)
    }
}

impl<H: EvmBlockHeader, const LEAF_INDEX: usize> BlockHeaderCommit<H>
    for GeneralizedBeaconCommit<LEAF_INDEX>
{
<<<<<<< HEAD
    fn commit(self, header: &Sealed<H>) -> Commitment {
        let (timestamp, beacon_root) = self.into_commit(header.seal());
        Commitment::new(CommitmentVersion::Beacon as u16, timestamp, beacon_root)
=======
    #[inline]
    fn commit(self, header: &Sealed<H>, config_id: B256) -> Commitment {
        let (timestamp, beacon_root) = self.into_commit(header.seal());
        Commitment::new(
            CommitmentVersion::Beacon as u16,
            timestamp,
            beacon_root,
            config_id,
        )
>>>>>>> d5bd179e
    }
}

#[cfg(feature = "host")]
pub(crate) mod host {
    use super::*;
    use crate::ethereum::EthBlockHeader;
    use alloy::{network::Ethereum, providers::Provider, transports::Transport};
    use alloy_primitives::B256;
    use anyhow::{bail, ensure, Context};
    use client::BeaconClient;
<<<<<<< HEAD
=======
    use ethereum_consensus::ssz::prelude::proofs::Proof;
>>>>>>> d5bd179e
    use ethereum_consensus::{ssz::prelude::*, types::SignedBeaconBlock, Fork};
    use proofs::ProofAndWitness;
    use url::Url;

    pub(crate) mod client {
        use ethereum_consensus::{
            phase0::SignedBeaconBlockHeader, primitives::Root, types::mainnet::SignedBeaconBlock,
            Fork,
        };
        use reqwest::IntoUrl;
        use serde::{Deserialize, Serialize};
        use std::{collections::HashMap, fmt::Display};
        use url::Url;

        /// Errors returned by the [BeaconClient].
        #[derive(Debug, thiserror::Error)]
        pub enum Error {
            #[error("could not parse URL: {0}")]
            Url(#[from] url::ParseError),
            #[error("HTTP request failed: {0}")]
            Http(#[from] reqwest::Error),
            #[error("version field does not match data version")]
            VersionMismatch,
        }

        /// Response returned by the `get_block_header` API.
        #[derive(Debug, Serialize, Deserialize)]
        pub struct GetBlockHeaderResponse {
            pub root: Root,
            pub canonical: bool,
            pub header: SignedBeaconBlockHeader,
        }

        /// Wrapper returned by the API calls.
        #[derive(Serialize, Deserialize)]
        struct Response<T> {
            data: T,
            #[serde(flatten)]
            meta: HashMap<String, serde_json::Value>,
        }

        /// Wrapper returned by the API calls that includes a version.
        #[derive(Serialize, Deserialize)]
        struct VersionedResponse<T> {
            version: Fork,
            #[serde(flatten)]
            inner: Response<T>,
        }

        /// Simple beacon API client for the `mainnet` preset that can query headers and blocks.
        pub struct BeaconClient {
            http: reqwest::Client,
            endpoint: Url,
        }

        impl BeaconClient {
            /// Creates a new beacon endpoint API client.
            pub fn new<U: IntoUrl>(endpoint: U) -> Result<Self, Error> {
                let client = reqwest::Client::new();
                Ok(Self {
                    http: client,
                    endpoint: endpoint.into_url()?,
                })
            }

            async fn http_get<T: serde::de::DeserializeOwned>(
                &self,
                path: &str,
            ) -> Result<T, Error> {
                let target = self.endpoint.join(path)?;
                let resp = self.http.get(target).send().await?;
                let value = resp.error_for_status()?.json().await?;
                Ok(value)
            }

            /// Retrieves block details for given block id.
            pub async fn get_block(
                &self,
                block_id: impl Display,
            ) -> Result<SignedBeaconBlock, Error> {
                let path = format!("eth/v2/beacon/blocks/{block_id}");
                let result: VersionedResponse<SignedBeaconBlock> = self.http_get(&path).await?;
                if result.version.to_string() != result.inner.data.version().to_string() {
                    return Err(Error::VersionMismatch);
                }
                Ok(result.inner.data)
            }
        }
    }

    impl BeaconCommit {
        /// Creates a new `BeaconCommit` for the provided header which proofs the inclusion of the
        /// corresponding block hash in the referenced beacon block.
        pub(crate) async fn from_header<T, P>(
            header: &Sealed<EthBlockHeader>,
            rpc_provider: P,
            beacon_url: Url,
        ) -> anyhow::Result<Self>
        where
            T: Transport + Clone,
            P: Provider<T, Ethereum>,
        {
            let client = BeaconClient::new(beacon_url).context("invalid URL")?;
<<<<<<< HEAD
            let (proof, timestamp, beacon_root) =
                create_beacon_commit(header, "block_hash".into(), rpc_provider, &client).await?;
            let commit = BeaconCommit::new(proof, timestamp);
            commit
                .verify(header.seal(), beacon_root)
                .context("proof derived from API does not verify")?;

            log::info!(
                "Committing to parent beacon block: root={},timestamp={}",
                beacon_root,
                timestamp
            );

            Ok(commit)
        }
    }

    pub(crate) async fn create_beacon_commit<T, P, H>(
=======
            let (commit, beacon_root) =
                create_beacon_commit(header, "block_hash".into(), rpc_provider, &client).await?;
            commit
                .verify(header.seal(), beacon_root)
                .context("proof derived from API does not verify")?;

            log::info!(
                "Committing to parent beacon block: root={},timestamp={}",
                beacon_root,
                commit.timestamp
            );

            Ok(commit)
        }
    }

    /// Creates a beacon commitment that `field` is contained in the `ExecutionPayload` of the
    /// beacon block corresponding to `header`.
    async fn create_beacon_commit<T, P, H, const LEAF_INDEX: usize>(
>>>>>>> d5bd179e
        header: &Sealed<H>,
        field: PathElement,
        rpc_provider: P,
        beacon_client: &BeaconClient,
<<<<<<< HEAD
    ) -> anyhow::Result<(Vec<B256>, u64, B256)>
=======
    ) -> anyhow::Result<(GeneralizedBeaconCommit<LEAF_INDEX>, B256)>
>>>>>>> d5bd179e
    where
        T: Transport + Clone,
        P: Provider<T, Ethereum>,
        H: EvmBlockHeader,
    {
        let child = {
            let child_number = header.number() + 1;
            let block_res = rpc_provider
                .get_block_by_number(child_number.into(), false)
                .await
                .context("eth_getBlockByNumber failed")?;
            let block = block_res.with_context(|| {
                format!(
                    "beacon block commitment cannot be created for the most recent block; \
                    use `parent` tag instead: block {} does not have a child",
                    header.number()
                )
            })?;
            block.header
        };
        ensure!(
            child.parent_hash == header.seal(),
            "API returned invalid child block"
        );

        let beacon_root = child
            .parent_beacon_block_root
            .context("parent_beacon_block_root missing in execution header")?;
        let proof = create_execution_payload_proof(field, beacon_root, beacon_client).await?;
<<<<<<< HEAD

        Ok((proof, child.timestamp, beacon_root))
=======
        ensure!(proof.index == LEAF_INDEX, "field has the wrong leaf index");

        let commit = GeneralizedBeaconCommit::new(
            proof.branch.iter().map(|n| n.0.into()).collect(),
            child.timestamp,
        );

        Ok((commit, beacon_root))
>>>>>>> d5bd179e
    }

    /// Creates the Merkle inclusion proof of the element `field` in the `ExecutionPayload` of the
    /// beacon block with the given `beacon_root`.
    async fn create_execution_payload_proof(
        field: PathElement,
        beacon_root: B256,
        client: &BeaconClient,
<<<<<<< HEAD
    ) -> anyhow::Result<Vec<B256>> {
=======
    ) -> anyhow::Result<Proof> {
>>>>>>> d5bd179e
        let signed_beacon_block = client
            .get_block(beacon_root)
            .await
            .with_context(|| format!("failed to get block {}", beacon_root))?;
        // create the inclusion proof of the execution block hash depending on the fork version
        let (proof, _) = match signed_beacon_block {
            SignedBeaconBlock::Deneb(signed_block) => {
                prove_execution_payload_field(signed_block.message, field)?
            }
            _ => {
                bail!(
                    "invalid version of block {}: expected {}; got {}",
                    beacon_root,
                    Fork::Deneb,
                    signed_beacon_block.version()
                );
            }
        };

<<<<<<< HEAD
        Ok(proof.branch.iter().map(|n| n.0.into()).collect())
=======
        Ok(proof)
>>>>>>> d5bd179e
    }

    /// Creates the Merkle inclusion proof of the element `field` in the `ExecutionPayload` in the
    /// given `BeaconBlock`.
    fn prove_execution_payload_field<T: SimpleSerialize>(
        beacon_block: T,
        field: PathElement,
    ) -> Result<ProofAndWitness, MerkleizationError> {
        // the field is in the ExecutionPayload in the BeaconBlockBody in the BeaconBlock
        beacon_block.prove(&["body".into(), "execution_payload".into(), field])
    }

    #[cfg(test)]
    mod tests {
        use super::*;
        use alloy::{eips::BlockNumberOrTag, network::BlockResponse, providers::ProviderBuilder};

        #[tokio::test]
        #[ignore] // This queries actual RPC nodes, running only on demand.
        async fn eth_mainnet_proof() {
            const EL_URL: &str = "https://ethereum-rpc.publicnode.com";
            const CL_URL: &str = "https://ethereum-beacon-api.publicnode.com";

            let el = ProviderBuilder::new().on_builtin(EL_URL).await.unwrap();
            let cl = BeaconClient::new(CL_URL).unwrap();

            let block = el
                .get_block_by_number(BlockNumberOrTag::Latest, false)
                .await
                .expect("eth_getBlockByNumber failed")
                .unwrap();
            let beacon_root = block.header().parent_beacon_block_root.unwrap();

            let block_hash = block.header().parent_hash;
            let proof = create_execution_payload_proof("block_hash".into(), beacon_root, &cl)
                .await
                .expect("proving 'block_hash' failed");
<<<<<<< HEAD
            merkle::verify(block_hash, &proof, BLOCK_HASH_LEAF_INDEX, beacon_root).unwrap();
=======
            let branch: Vec<B256> = proof.branch.iter().map(|n| n.0.into()).collect();
            merkle::verify(block_hash, &branch, BLOCK_HASH_LEAF_INDEX, beacon_root).unwrap();
>>>>>>> d5bd179e
        }
    }
}<|MERGE_RESOLUTION|>--- conflicted
+++ resolved
@@ -19,21 +19,15 @@
 use alloy_primitives::{Sealed, B256};
 use serde::{Deserialize, Serialize};
 
-<<<<<<< HEAD
 /// The generalized Merkle tree index of the `state_root` field in the `BeaconBlock`.
 pub const STATE_ROOT_LEAF_INDEX: usize = 6434;
 
-=======
->>>>>>> d5bd179e
 /// The generalized Merkle tree index of the `block_hash` field in the `BeaconBlock`.
 pub const BLOCK_HASH_LEAF_INDEX: usize = 6444;
 
 /// Input committing to the corresponding Beacon Chain block root.
 pub type BeaconInput<H> = ComposeInput<H, BeaconCommit>;
 
-<<<<<<< HEAD
-/// Links the execution block hash to the Beacon block root.
-=======
 /// Provides verifiable proof that an execution block hash is included in a specific beacon block on
 /// the Ethereum blockchain.
 ///
@@ -49,7 +43,6 @@
 ///
 /// Users should monitor for beacon chain upgrades and ensure they are using a compatible version of
 /// this library.
->>>>>>> d5bd179e
 pub type BeaconCommit = GeneralizedBeaconCommit<BLOCK_HASH_LEAF_INDEX>;
 
 /// A commitment to a field of the Beacon block at a specific index in a Merkle tree, along with a
@@ -80,7 +73,6 @@
     pub fn into_parts(self) -> (Vec<B256>, u64) {
         (self.proof, self.timestamp)
     }
-<<<<<<< HEAD
 
     /// Calculates the root of the Merkle tree containing the given `leaf` hash at `LEAF_INDEX`,
     /// using the provided Merkle proof.
@@ -97,24 +89,6 @@
     }
 
     pub(crate) fn into_commit(self, leaf: B256) -> (u64, B256) {
-=======
-
-    /// Calculates the root of the Merkle tree containing the given `leaf` hash at `LEAF_INDEX`,
-    /// using the provided Merkle proof.
-    #[inline]
-    pub fn process_proof(&self, leaf: B256) -> Result<B256, merkle::InvalidProofError> {
-        merkle::process_proof(leaf, &self.proof, LEAF_INDEX)
-    }
-
-    /// Verifies that the given `leaf` hash is present at the `LEAF_INDEX` in the Merkle tree
-    /// represented by the `root` hash.
-    #[inline]
-    pub fn verify(&self, leaf: B256, root: B256) -> Result<(), merkle::InvalidProofError> {
-        merkle::verify(leaf, &self.proof, LEAF_INDEX, root)
-    }
-
-    fn into_commit(self, leaf: B256) -> (u64, B256) {
->>>>>>> d5bd179e
         let beacon_root = self
             .process_proof(leaf)
             .expect("Invalid beacon inclusion proof");
@@ -125,11 +99,6 @@
 impl<H: EvmBlockHeader, const LEAF_INDEX: usize> BlockHeaderCommit<H>
     for GeneralizedBeaconCommit<LEAF_INDEX>
 {
-<<<<<<< HEAD
-    fn commit(self, header: &Sealed<H>) -> Commitment {
-        let (timestamp, beacon_root) = self.into_commit(header.seal());
-        Commitment::new(CommitmentVersion::Beacon as u16, timestamp, beacon_root)
-=======
     #[inline]
     fn commit(self, header: &Sealed<H>, config_id: B256) -> Commitment {
         let (timestamp, beacon_root) = self.into_commit(header.seal());
@@ -139,7 +108,6 @@
             beacon_root,
             config_id,
         )
->>>>>>> d5bd179e
     }
 }
 
@@ -151,10 +119,7 @@
     use alloy_primitives::B256;
     use anyhow::{bail, ensure, Context};
     use client::BeaconClient;
-<<<<<<< HEAD
-=======
     use ethereum_consensus::ssz::prelude::proofs::Proof;
->>>>>>> d5bd179e
     use ethereum_consensus::{ssz::prelude::*, types::SignedBeaconBlock, Fork};
     use proofs::ProofAndWitness;
     use url::Url;
@@ -258,26 +223,6 @@
             P: Provider<T, Ethereum>,
         {
             let client = BeaconClient::new(beacon_url).context("invalid URL")?;
-<<<<<<< HEAD
-            let (proof, timestamp, beacon_root) =
-                create_beacon_commit(header, "block_hash".into(), rpc_provider, &client).await?;
-            let commit = BeaconCommit::new(proof, timestamp);
-            commit
-                .verify(header.seal(), beacon_root)
-                .context("proof derived from API does not verify")?;
-
-            log::info!(
-                "Committing to parent beacon block: root={},timestamp={}",
-                beacon_root,
-                timestamp
-            );
-
-            Ok(commit)
-        }
-    }
-
-    pub(crate) async fn create_beacon_commit<T, P, H>(
-=======
             let (commit, beacon_root) =
                 create_beacon_commit(header, "block_hash".into(), rpc_provider, &client).await?;
             commit
@@ -296,17 +241,12 @@
 
     /// Creates a beacon commitment that `field` is contained in the `ExecutionPayload` of the
     /// beacon block corresponding to `header`.
-    async fn create_beacon_commit<T, P, H, const LEAF_INDEX: usize>(
->>>>>>> d5bd179e
+    pub(crate) async fn create_beacon_commit<T, P, H, const LEAF_INDEX: usize>(
         header: &Sealed<H>,
         field: PathElement,
         rpc_provider: P,
         beacon_client: &BeaconClient,
-<<<<<<< HEAD
-    ) -> anyhow::Result<(Vec<B256>, u64, B256)>
-=======
     ) -> anyhow::Result<(GeneralizedBeaconCommit<LEAF_INDEX>, B256)>
->>>>>>> d5bd179e
     where
         T: Transport + Clone,
         P: Provider<T, Ethereum>,
@@ -336,10 +276,6 @@
             .parent_beacon_block_root
             .context("parent_beacon_block_root missing in execution header")?;
         let proof = create_execution_payload_proof(field, beacon_root, beacon_client).await?;
-<<<<<<< HEAD
-
-        Ok((proof, child.timestamp, beacon_root))
-=======
         ensure!(proof.index == LEAF_INDEX, "field has the wrong leaf index");
 
         let commit = GeneralizedBeaconCommit::new(
@@ -348,7 +284,6 @@
         );
 
         Ok((commit, beacon_root))
->>>>>>> d5bd179e
     }
 
     /// Creates the Merkle inclusion proof of the element `field` in the `ExecutionPayload` of the
@@ -357,11 +292,7 @@
         field: PathElement,
         beacon_root: B256,
         client: &BeaconClient,
-<<<<<<< HEAD
-    ) -> anyhow::Result<Vec<B256>> {
-=======
     ) -> anyhow::Result<Proof> {
->>>>>>> d5bd179e
         let signed_beacon_block = client
             .get_block(beacon_root)
             .await
@@ -381,11 +312,7 @@
             }
         };
 
-<<<<<<< HEAD
-        Ok(proof.branch.iter().map(|n| n.0.into()).collect())
-=======
         Ok(proof)
->>>>>>> d5bd179e
     }
 
     /// Creates the Merkle inclusion proof of the element `field` in the `ExecutionPayload` in the
@@ -423,12 +350,8 @@
             let proof = create_execution_payload_proof("block_hash".into(), beacon_root, &cl)
                 .await
                 .expect("proving 'block_hash' failed");
-<<<<<<< HEAD
-            merkle::verify(block_hash, &proof, BLOCK_HASH_LEAF_INDEX, beacon_root).unwrap();
-=======
             let branch: Vec<B256> = proof.branch.iter().map(|n| n.0.into()).collect();
             merkle::verify(block_hash, &branch, BLOCK_HASH_LEAF_INDEX, beacon_root).unwrap();
->>>>>>> d5bd179e
         }
     }
 }