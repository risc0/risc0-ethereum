--- conflicted
+++ resolved
@@ -119,11 +119,7 @@
 
             // first get the header of the parent and then the actual block header
             let parent_beacon_header = client
-<<<<<<< HEAD
                 .get_block_header(parent_beacon_block_root)
-=======
-                .get_beacon_header(BlockId::Root(parent_beacon_block_root.0.into()))
->>>>>>> c8b4c55d
                 .await
                 .with_context(|| {
                     format!("failed to get block header {}", parent_beacon_block_root)
