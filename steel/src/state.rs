// Copyright 2024 RISC Zero, Inc.
//
// Licensed under the Apache License, Version 2.0 (the "License");
// you may not use this file except in compliance with the License.
// You may obtain a copy of the License at
//
//     http://www.apache.org/licenses/LICENSE-2.0
//
// Unless required by applicable law or agreed to in writing, software
// distributed under the License is distributed on an "AS IS" BASIS,
// WITHOUT WARRANTIES OR CONDITIONS OF ANY KIND, either express or implied.
// See the License for the specific language governing permissions and
// limitations under the License.

use std::{convert::Infallible, fmt::Debug, rc::Rc};

use crate::mpt::{MerkleTrie, EMPTY_ROOT_HASH};
use alloy_primitives::{
    keccak256,
    map::{AddressHashMap, B256HashMap, HashMap},
    Address, Bytes, TxNumber, B256, U256,
};
use alloy_rlp_derive::{RlpDecodable, RlpEncodable};
use revm::{
    primitives::{AccountInfo, Bytecode, KECCAK_EMPTY},
    Database,
};

/// A simple MPT-based read-only EVM database implementation.
///
/// It is backed by a single [MerkleTrie] for the accounts and one [MerkleTrie] each for the
/// accounts' stores. It panics when querying data not contained in the tries. This design allows
/// storage keys to be queried by storage trie root hash, but not by account, which is required to
/// implement [revm::DatabaseRef]. Thus, in order to use [StateDb] in revm, [WrapStateDb] must be
/// used, which caches the appropriate storage trie root for each basic account query, thus
/// requiring mutability.
pub struct StateDb {
    /// State MPT.
    state_trie: MerkleTrie,
    /// Storage MPTs to their root hash.
    /// [Rc] is used fore MPT deduplication.
    storage_tries: B256HashMap<Rc<MerkleTrie>>,
    /// Contracts by their hash.
    contracts: B256HashMap<Bytes>,
    /// Block hashes by their number.
    block_hashes: HashMap<u64, B256>,
}

impl StateDb {
    /// Creates a new state database from the given tries.
    pub fn new(
        state_trie: MerkleTrie,
        storage_tries: impl IntoIterator<Item = MerkleTrie>,
        contracts: impl IntoIterator<Item = Bytes>,
        block_hashes: HashMap<u64, B256>,
    ) -> Self {
        let contracts = contracts
            .into_iter()
            .map(|code| (keccak256(&code), code))
            .collect();
        let storage_tries = storage_tries
            .into_iter()
            .map(|trie| (trie.hash_slow(), Rc::new(trie)))
            .collect();
        Self {
            state_trie,
            contracts,
            storage_tries,
            block_hashes,
        }
    }

    #[inline]
    fn account(&self, address: Address) -> Option<StateAccount> {
        self.state_trie
            .get_rlp(keccak256(address))
            .expect("Invalid encoded state trie value")
    }

    #[inline]
    fn code_by_hash(&self, hash: B256) -> &Bytes {
        self.contracts
            .get(&hash)
            .unwrap_or_else(|| panic!("No code with hash: {}", hash))
    }

    #[inline]
    fn block_hash(&self, number: u64) -> B256 {
        let hash = self
            .block_hashes
            .get(&number)
            .unwrap_or_else(|| panic!("No block with number: {}", number));
        *hash
    }

    #[inline]
    fn storage_trie(&self, root: &B256) -> Option<&Rc<MerkleTrie>> {
        self.storage_tries.get(root)
    }
}

/// A simple wrapper for [StateDb] to implement the [Database] trait.
///
/// In addition to translating the actual [Database] queries into MPT calls, it also maps account
/// addresses to their respective storage trie when the account is first accessed. This works
/// because [Database::basic] must always be called before any [Database::storage] calls for that
/// account.
pub struct WrapStateDb<'a> {
    inner: &'a StateDb,
    account_storage: AddressHashMap<Option<Rc<MerkleTrie>>>,
}

impl<'a> WrapStateDb<'a> {
    /// Creates a new [Database] from the given [StateDb].
    pub fn new(inner: &'a StateDb) -> Self {
        Self {
            inner,
<<<<<<< HEAD
            account_storage: HashMap::default(),
=======
            account_storage: Default::default(),
>>>>>>> db93c1b0
        }
    }
}

impl Database for WrapStateDb<'_> {
    /// The [StateDb] does not return any errors.
    type Error = Infallible;

    /// Get basic account information.
    #[inline]
    fn basic(&mut self, address: Address) -> Result<Option<AccountInfo>, Self::Error> {
        let account = self.inner.account(address);
        match account {
            Some(account) => {
                // link storage trie to the account, if it exists
                if let Some(storage_trie) = self.inner.storage_trie(&account.storage_root) {
                    self.account_storage
                        .insert(address, Some(storage_trie.clone()));
                }

                Ok(Some(AccountInfo {
                    balance: account.balance,
                    nonce: account.nonce,
                    code_hash: account.code_hash,
                    code: None, // we don't need the code here, `code_by_hash` will be used instead
                }))
            }
            None => {
                self.account_storage.insert(address, None);

                Ok(None)
            }
        }
    }

    /// Get account code by its hash.
    #[inline]
    fn code_by_hash(&mut self, code_hash: B256) -> Result<Bytecode, Self::Error> {
        let code = self.inner.code_by_hash(code_hash);
        Ok(Bytecode::new_raw(code.clone()))
    }

    /// Get storage value of address at index.
    #[inline]
    fn storage(&mut self, address: Address, index: U256) -> Result<U256, Self::Error> {
        let storage = self
            .account_storage
            .get(&address)
            .unwrap_or_else(|| panic!("No storage trie with root: {}", address));
        match storage {
            Some(storage) => {
                let val = storage
                    .get_rlp(keccak256(index.to_be_bytes::<32>()))
                    .expect("Invalid encoded storage value");
                Ok(val.unwrap_or_default())
            }
            None => Ok(U256::ZERO),
        }
    }

    /// Get block hash by block number.
    #[inline]
    fn block_hash(&mut self, number: u64) -> Result<B256, Self::Error> {
        Ok(self.inner.block_hash(number))
    }
}

/// Represents an account within the state trie.
#[derive(Debug, Clone, PartialEq, Eq, RlpEncodable, RlpDecodable)]
pub struct StateAccount {
    /// The number of transactions sent from this account's address.
    pub nonce: TxNumber,
    /// The number of Wei owned by this account's address.
    pub balance: U256,
    /// The root of the account's storage trie.
    pub storage_root: B256,
    /// The hash of the EVM code of this account.
    pub code_hash: B256,
}

impl Default for StateAccount {
    /// Provides default values for a [StateAccount].
    fn default() -> Self {
        Self {
            nonce: 0,
            balance: U256::ZERO,
            storage_root: EMPTY_ROOT_HASH,
            code_hash: KECCAK_EMPTY,
        }
    }
}<|MERGE_RESOLUTION|>--- conflicted
+++ resolved
@@ -115,11 +115,7 @@
     pub fn new(inner: &'a StateDb) -> Self {
         Self {
             inner,
-<<<<<<< HEAD
-            account_storage: HashMap::default(),
-=======
             account_storage: Default::default(),
->>>>>>> db93c1b0
         }
     }
 }
