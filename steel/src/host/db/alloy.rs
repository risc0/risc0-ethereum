--- conflicted
+++ resolved
@@ -83,12 +83,7 @@
 #[derive(Debug, thiserror::Error)]
 pub enum Error {
     #[error("RPC error")]
-<<<<<<< HEAD
-    #[allow(clippy::upper_case_acronyms)]
-    RPC(#[from] TransportError),
-=======
     Rpc(#[from] TransportError),
->>>>>>> db93c1b0
     #[error("block not found")]
     BlockNotFound,
 }
