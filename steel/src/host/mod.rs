// Copyright 2024 RISC Zero, Inc.
//
// Licensed under the Apache License, Version 2.0 (the "License");
// you may not use this file except in compliance with the License.
// You may obtain a copy of the License at
//
//     http://www.apache.org/licenses/LICENSE-2.0
//
// Unless required by applicable law or agreed to in writing, software
// distributed under the License is distributed on an "AS IS" BASIS,
// WITHOUT WARRANTIES OR CONDITIONS OF ANY KIND, either express or implied.
// See the License for the specific language governing permissions and
// limitations under the License.

//! Functionality that is only needed for the host and not the guest.
use std::{
    fmt::{self, Debug, Display},
    str::FromStr,
};

use crate::{
    beacon::BeaconCommit,
    block::BlockInput,
    config::ChainSpec,
    ethereum::{EthBlockHeader, EthEvmEnv},
    history::HistoryCommit,
    host::db::ProviderDb,
    ComposeInput, EvmBlockHeader, EvmEnv, EvmInput,
};
use alloy::eips::eip1898::{HexStringMissingPrefixError, ParseBlockNumberError};
use alloy::{
    network::{Ethereum, Network},
    providers::Provider,
    rpc::types::BlockNumberOrTag as AlloyBlockNumberOrTag,
    transports::Transport,
};
use alloy_primitives::B256;
use anyhow::{ensure, Result};
use db::{AlloyDb, ProofDb};
use revm::Database;
use url::Url;

mod builder;
pub mod db;

pub use builder::EvmEnvBuilder;

/// A block number (or tag - "latest", "safe", "finalized").
/// This enum is used to specify which block to query when interacting with the blockchain.
#[derive(Clone, Copy, Debug, Default, PartialEq, Eq, Hash)]
pub enum BlockNumberOrTag {
    /// The most recent block in the canonical chain observed by the client.
    #[default]
    Latest,
    /// The parent of the most recent block in the canonical chain observed by the client.
    /// This is equivalent to `Latest - 1`.
    Parent,
    /// The most recent block considered "safe" by the client. This typically refers to a block
    /// that is sufficiently deep in the chain to be considered irreversible.
    Safe,
    /// The most recent finalized block in the chain. Finalized blocks are guaranteed to be
    /// part of the canonical chain.
    Finalized,
    /// A specific block number in the canonical chain.
    Number(u64),
}

impl BlockNumberOrTag {
    /// Converts the `BlockNumberOrTag` into the corresponding RPC type.
    async fn into_rpc_type<T, N, P>(self, provider: P) -> Result<AlloyBlockNumberOrTag>
    where
        T: Transport + Clone,
        N: Network,
        P: Provider<T, N>,
    {
        let number = match self {
            BlockNumberOrTag::Latest => AlloyBlockNumberOrTag::Latest,
            BlockNumberOrTag::Parent => {
                let latest = provider.get_block_number().await?;
                ensure!(latest > 0, "genesis does not have a parent");
                AlloyBlockNumberOrTag::Number(latest - 1)
            }
            BlockNumberOrTag::Safe => AlloyBlockNumberOrTag::Safe,
            BlockNumberOrTag::Finalized => AlloyBlockNumberOrTag::Finalized,
            BlockNumberOrTag::Number(n) => AlloyBlockNumberOrTag::Number(n),
        };
        Ok(number)
    }
}

impl FromStr for BlockNumberOrTag {
    type Err = ParseBlockNumberError;

    fn from_str(s: &str) -> std::result::Result<Self, Self::Err> {
        let block = match s {
            "latest" => Self::Latest,
            "parent" => Self::Parent,
            "safe" => Self::Safe,
            "finalized" => Self::Finalized,
            _number => {
                if let Some(hex_val) = s.strip_prefix("0x") {
                    let number = u64::from_str_radix(hex_val, 16);
                    Self::Number(number?)
                } else {
                    return Err(HexStringMissingPrefixError::default().into());
                }
            }
        };
        Ok(block)
    }
}

impl Display for BlockNumberOrTag {
    fn fmt(&self, f: &mut fmt::Formatter<'_>) -> fmt::Result {
        match self {
            Self::Number(x) => write!(f, "0x{x:x}"),
            Self::Latest => f.write_str("latest"),
            Self::Parent => f.write_str("parent"),
            Self::Safe => f.write_str("safe"),
            Self::Finalized => f.write_str("finalized"),
        }
    }
}

/// Alias for readability, do not make public.
pub(crate) type HostEvmEnv<D, H, C> = EvmEnv<ProofDb<D>, H, HostCommit<C>>;
type EthHostEvmEnv<D, C> = EthEvmEnv<ProofDb<D>, HostCommit<C>>;

/// Wrapper for the commit on the host.
pub struct HostCommit<C> {
    inner: C,
    config_id: B256,
}

<<<<<<< HEAD
impl<D, H, C> HostEvmEnv<D, H, C>
where
    D: Database + Send + 'static,
{
    /// Runs the provided closure that requires mutable access to the database on a thread where
    /// blocking is acceptable.
    ///
    /// It panics if the closure panics.
    /// This function is necessary because mutable references to the database cannot be passed
    /// directly to `tokio::task::spawn_blocking`. Instead, the database is temporarily taken out of
    /// the `HostEvmEnv`, moved into the blocking task, and then restored after the task completes.
    pub(crate) async fn spawn_with_db<F, R>(&mut self, f: F) -> R
    where
        F: FnOnce(&mut ProofDb<D>) -> R + Send + 'static,
        R: Send + 'static,
    {
        // as mutable references are not possible, the DB must be moved in and out of the task
        let mut db = self.db.take().unwrap();

        let (result, db) = tokio::task::spawn_blocking(|| (f(&mut db), db))
            .await
            .expect("DB execution panicked");

        // restore the DB, so that we never return an env without a DB
        self.db = Some(db);

        result
    }
}

impl EthHostEvmEnv<AlloyDb<Http<Client>, Ethereum, RootProvider<Http<Client>>>, ()> {
    /// Creates a new provable [EvmEnv] for Ethereum from an HTTP RPC endpoint.
    #[deprecated(since = "0.12.0", note = "use `EthEvmEnv::builder().rpc()` instead")]
    pub async fn from_rpc(url: Url, number: BlockNumberOrTag) -> Result<Self> {
        EthEvmEnv::builder()
            .rpc(url)
            .block_number_or_tag(number)
            .build()
            .await
    }
}

=======
>>>>>>> 73eebd4e
impl<T, N, P, H> HostEvmEnv<AlloyDb<T, N, P>, H, ()>
where
    T: Transport + Clone,
    N: Network,
    P: Provider<T, N>,
    H: EvmBlockHeader + TryFrom<<N as Network>::HeaderResponse>,
    <H as TryFrom<<N as Network>::HeaderResponse>>::Error: Display,
{
    /// Converts the environment into a [EvmInput] committing to an execution block hash.
    pub async fn into_input(self) -> Result<EvmInput<H>> {
        let input = BlockInput::from_proof_db(self.db.unwrap(), self.header).await?;

        Ok(EvmInput::Block(input))
    }
}

impl<D, H: EvmBlockHeader, C> HostEvmEnv<D, H, C> {
    /// Sets the chain ID and specification ID from the given chain spec.
    ///
    /// This will panic when there is no valid specification ID for the current block.
    pub fn with_chain_spec(mut self, chain_spec: &ChainSpec) -> Self {
        self.cfg_env.chain_id = chain_spec.chain_id();
        self.cfg_env.handler_cfg.spec_id = chain_spec
            .active_fork(self.header.number(), self.header.timestamp())
            .unwrap();
        self.commit.config_id = chain_spec.digest();

        self
    }
}

impl<T, P> EthHostEvmEnv<AlloyDb<T, Ethereum, P>, BeaconCommit>
where
    T: Transport + Clone,
    P: Provider<T, Ethereum>,
{
    /// Converts the environment into a [EvmInput] committing to a Beacon Chain block root.
    pub async fn into_input(self) -> Result<EvmInput<EthBlockHeader>> {
        let input = BlockInput::from_proof_db(self.db.unwrap(), self.header).await?;

        Ok(EvmInput::Beacon(ComposeInput::new(
            input,
            self.commit.inner,
        )))
    }
}

impl<T, P> EthHostEvmEnv<AlloyDb<T, Ethereum, P>, HistoryCommit>
where
    T: Transport + Clone,
    P: Provider<T, Ethereum>,
{
    /// Converts the environment into a [EvmInput] recursively committing to multiple Beacon Chain
    /// block roots.
    #[stability::unstable(feature = "history")]
    pub async fn into_input(self) -> Result<EvmInput<EthBlockHeader>> {
        let input = BlockInput::from_proof_db(self.db.unwrap(), self.header).await?;

        Ok(EvmInput::History(ComposeInput::new(
            input,
            self.commit.inner,
        )))
    }
}

impl<T, P> EthHostEvmEnv<AlloyDb<T, Ethereum, P>, ()>
where
    T: Transport + Clone,
    P: Provider<T, Ethereum>,
{
    /// Converts the environment into a [EvmInput] committing to an Ethereum Beacon block root.
    #[deprecated(
        since = "0.14.0",
        note = "use `EvmEnv::builder().beacon_api()` instead"
    )]
    pub async fn into_beacon_input(self, url: Url) -> Result<EvmInput<EthBlockHeader>> {
        let commit =
            BeaconCommit::from_header(self.header(), self.db().inner().provider(), url).await?;
        let input = BlockInput::from_proof_db(self.db.unwrap(), self.header).await?;

        Ok(EvmInput::Beacon(ComposeInput::new(input, commit)))
    }
}<|MERGE_RESOLUTION|>--- conflicted
+++ resolved
@@ -132,7 +132,6 @@
     config_id: B256,
 }
 
-<<<<<<< HEAD
 impl<D, H, C> HostEvmEnv<D, H, C>
 where
     D: Database + Send + 'static,
@@ -163,20 +162,6 @@
     }
 }
 
-impl EthHostEvmEnv<AlloyDb<Http<Client>, Ethereum, RootProvider<Http<Client>>>, ()> {
-    /// Creates a new provable [EvmEnv] for Ethereum from an HTTP RPC endpoint.
-    #[deprecated(since = "0.12.0", note = "use `EthEvmEnv::builder().rpc()` instead")]
-    pub async fn from_rpc(url: Url, number: BlockNumberOrTag) -> Result<Self> {
-        EthEvmEnv::builder()
-            .rpc(url)
-            .block_number_or_tag(number)
-            .build()
-            .await
-    }
-}
-
-=======
->>>>>>> 73eebd4e
 impl<T, N, P, H> HostEvmEnv<AlloyDb<T, N, P>, H, ()>
 where
     T: Transport + Clone,
