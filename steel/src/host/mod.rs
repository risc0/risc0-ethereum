// Copyright 2024 RISC Zero, Inc.
//
// Licensed under the Apache License, Version 2.0 (the "License");
// you may not use this file except in compliance with the License.
// You may obtain a copy of the License at
//
//     http://www.apache.org/licenses/LICENSE-2.0
//
// Unless required by applicable law or agreed to in writing, software
// distributed under the License is distributed on an "AS IS" BASIS,
// WITHOUT WARRANTIES OR CONDITIONS OF ANY KIND, either express or implied.
// See the License for the specific language governing permissions and
// limitations under the License.

//! Functionality that is only needed for the host and not the guest.
use std::fmt::Display;

use crate::{
    beacon::BeaconCommit,
    block::BlockInput,
    config::ChainSpec,
    ethereum::{EthBlockHeader, EthEvmEnv},
    host::db::ProviderDb,
    ComposeInput, EvmBlockHeader, EvmEnv, EvmInput,
};
use alloy::{
    network::{Ethereum, Network},
    providers::{Provider, RootProvider},
    rpc::types::BlockNumberOrTag as AlloyBlockNumberOrTag,
    transports::{
        http::{Client, Http},
        Transport,
    },
};
<<<<<<< HEAD
=======
use alloy_primitives::B256;
>>>>>>> d5bd179e
use anyhow::{ensure, Result};
use db::{AlloyDb, ProofDb};
use url::Url;

mod builder;
pub mod db;

<<<<<<< HEAD
use crate::history::HistoryCommit;
pub use builder::EvmEnvBuilder;

/// A block number (or tag - "latest", "safe", "finalized").
=======
/// A block number (or tag - "latest", "safe", "finalized").
/// This enum is used to specify which block to query when interacting with the blockchain.
>>>>>>> d5bd179e
#[derive(Clone, Copy, Debug, Default, PartialEq, Eq, Hash)]
pub enum BlockNumberOrTag {
    /// The most recent block in the canonical chain observed by the client.
    #[default]
    Latest,
<<<<<<< HEAD
    /// The most recent block with a child.
    Parent,
    /// The most recent safe block.
    Safe,
    /// The most recent finalized block.
    Finalized,
    /// Number of a block in the canon chain.
=======
    /// The parent of the most recent block in the canonical chain observed by the client.
    /// This is equivalent to `Latest - 1`.
    Parent,
    /// The most recent block considered "safe" by the client. This typically refers to a block
    /// that is sufficiently deep in the chain to be considered irreversible.
    Safe,
    /// The most recent finalized block in the chain. Finalized blocks are guaranteed to be
    /// part of the canonical chain.
    Finalized,
    /// A specific block number in the canonical chain.
>>>>>>> d5bd179e
    Number(u64),
}

impl BlockNumberOrTag {
<<<<<<< HEAD
=======
    /// Converts the `BlockNumberOrTag` into the corresponding RPC type.
>>>>>>> d5bd179e
    async fn into_rpc_type<T, N, P>(self, provider: P) -> Result<AlloyBlockNumberOrTag>
    where
        T: Transport + Clone,
        N: Network,
        P: Provider<T, N>,
    {
        let number = match self {
            BlockNumberOrTag::Latest => AlloyBlockNumberOrTag::Latest,
            BlockNumberOrTag::Parent => {
                let latest = provider.get_block_number().await?;
                ensure!(latest > 0, "genesis does not have a parent");
                AlloyBlockNumberOrTag::Number(latest - 1)
            }
            BlockNumberOrTag::Safe => AlloyBlockNumberOrTag::Safe,
            BlockNumberOrTag::Finalized => AlloyBlockNumberOrTag::Finalized,
            BlockNumberOrTag::Number(n) => AlloyBlockNumberOrTag::Number(n),
        };
        Ok(number)
    }
}

/// Alias for readability, do not make public.
<<<<<<< HEAD
pub(crate) type HostEvmEnv<D, H, C> = EvmEnv<ProofDb<D>, H, C>;
type EthHostEvmEnv<D, C> = EthEvmEnv<ProofDb<D>, C>;

=======
pub(crate) type HostEvmEnv<D, H, C> = EvmEnv<ProofDb<D>, H, HostCommit<C>>;
type EthHostEvmEnv<D, C> = EthEvmEnv<ProofDb<D>, HostCommit<C>>;

/// Wrapper for the commit on the host.
pub struct HostCommit<C> {
    inner: C,
    config_id: B256,
}

>>>>>>> d5bd179e
impl EthHostEvmEnv<AlloyDb<Http<Client>, Ethereum, RootProvider<Http<Client>>>, ()> {
    /// Creates a new provable [EvmEnv] for Ethereum from an HTTP RPC endpoint.
    #[deprecated(since = "0.12.0", note = "use `EthEvmEnv::builder().rpc()` instead")]
    pub async fn from_rpc(url: Url, number: BlockNumberOrTag) -> Result<Self> {
        EthEvmEnv::builder()
            .rpc(url)
            .block_number_or_tag(number)
            .build()
            .await
    }
}

impl<T, N, P, H> HostEvmEnv<AlloyDb<T, N, P>, H, ()>
where
    T: Transport + Clone,
    N: Network,
    P: Provider<T, N>,
    H: EvmBlockHeader + TryFrom<<N as Network>::HeaderResponse>,
    <H as TryFrom<<N as Network>::HeaderResponse>>::Error: Display,
{
    /// Creates a new provable [EvmEnv] from an alloy [Provider].
    #[deprecated(since = "0.12.0", note = "use `EvmEnv::builder().provider()` instead")]
    pub async fn from_provider(provider: P, number: BlockNumberOrTag) -> Result<Self> {
        EvmEnv::builder()
            .provider(provider)
            .block_number_or_tag(number)
            .build()
            .await
    }

    /// Converts the environment into a [EvmInput] committing to a block hash.
    pub async fn into_input(self) -> Result<EvmInput<H>> {
        let input = BlockInput::from_proof_db(self.db.unwrap(), self.header).await?;
<<<<<<< HEAD

        Ok(EvmInput::Block(input))
    }
}

impl<T, P> EthHostEvmEnv<AlloyDb<T, Ethereum, P>, BeaconCommit>
where
    T: Transport + Clone,
    P: Provider<T, Ethereum>,
{
    pub async fn into_input(self) -> Result<EvmInput<EthBlockHeader>> {
        let input = BlockInput::from_proof_db(self.db.unwrap(), self.header).await?;

        Ok(EvmInput::Beacon(ComposeInput::new(input, self.commit)))
    }
}

impl<T, P> EthHostEvmEnv<AlloyDb<T, Ethereum, P>, HistoryCommit>
where
    T: Transport + Clone,
    P: Provider<T, Ethereum>,
{
    pub async fn into_input(self) -> Result<EvmInput<EthBlockHeader>> {
        let input = BlockInput::from_proof_db(self.db.unwrap(), self.header).await?;

        Ok(EvmInput::History(ComposeInput::new(input, self.commit)))
    }
}

=======

        Ok(EvmInput::Block(input))
    }
}

impl<D, H: EvmBlockHeader, C> HostEvmEnv<D, H, C> {
    /// Sets the chain ID and specification ID from the given chain spec.
    ///
    /// This will panic when there is no valid specification ID for the current block.
    pub fn with_chain_spec(mut self, chain_spec: &ChainSpec) -> Self {
        self.cfg_env.chain_id = chain_spec.chain_id();
        self.cfg_env.handler_cfg.spec_id = chain_spec
            .active_fork(self.header.number(), self.header.timestamp())
            .unwrap();
        self.commit.config_id = chain_spec.digest();

        self
    }
}

impl<T, P> EthHostEvmEnv<AlloyDb<T, Ethereum, P>, BeaconCommit>
where
    T: Transport + Clone,
    P: Provider<T, Ethereum>,
{
    /// Converts the environment into a [EvmInput] committing to a block hash.
    pub async fn into_input(self) -> Result<EvmInput<EthBlockHeader>> {
        let input = BlockInput::from_proof_db(self.db.unwrap(), self.header).await?;

        Ok(EvmInput::Beacon(ComposeInput::new(
            input,
            self.commit.inner,
        )))
    }
}

>>>>>>> d5bd179e
impl<T, P> EthHostEvmEnv<AlloyDb<T, Ethereum, P>, ()>
where
    T: Transport + Clone,
    P: Provider<T, Ethereum>,
{
    /// Converts the environment into a [EvmInput] committing to an Ethereum Beacon block root.
    #[deprecated(
<<<<<<< HEAD
        since = "0.13.0",
=======
        since = "0.14.0",
>>>>>>> d5bd179e
        note = "use `EvmEnv::builder().beacon_api()` instead"
    )]
    pub async fn into_beacon_input(self, url: Url) -> Result<EvmInput<EthBlockHeader>> {
        let commit =
            BeaconCommit::from_header(self.header(), self.db().inner().provider(), url).await?;
        let input = BlockInput::from_proof_db(self.db.unwrap(), self.header).await?;

        Ok(EvmInput::Beacon(ComposeInput::new(input, commit)))
    }
}<|MERGE_RESOLUTION|>--- conflicted
+++ resolved
@@ -15,6 +15,7 @@
 //! Functionality that is only needed for the host and not the guest.
 use std::fmt::Display;
 
+use crate::history::HistoryCommit;
 use crate::{
     beacon::BeaconCommit,
     block::BlockInput,
@@ -32,10 +33,7 @@
         Transport,
     },
 };
-<<<<<<< HEAD
-=======
 use alloy_primitives::B256;
->>>>>>> d5bd179e
 use anyhow::{ensure, Result};
 use db::{AlloyDb, ProofDb};
 use url::Url;
@@ -43,29 +41,13 @@
 mod builder;
 pub mod db;
 
-<<<<<<< HEAD
-use crate::history::HistoryCommit;
-pub use builder::EvmEnvBuilder;
-
-/// A block number (or tag - "latest", "safe", "finalized").
-=======
 /// A block number (or tag - "latest", "safe", "finalized").
 /// This enum is used to specify which block to query when interacting with the blockchain.
->>>>>>> d5bd179e
 #[derive(Clone, Copy, Debug, Default, PartialEq, Eq, Hash)]
 pub enum BlockNumberOrTag {
     /// The most recent block in the canonical chain observed by the client.
     #[default]
     Latest,
-<<<<<<< HEAD
-    /// The most recent block with a child.
-    Parent,
-    /// The most recent safe block.
-    Safe,
-    /// The most recent finalized block.
-    Finalized,
-    /// Number of a block in the canon chain.
-=======
     /// The parent of the most recent block in the canonical chain observed by the client.
     /// This is equivalent to `Latest - 1`.
     Parent,
@@ -76,15 +58,11 @@
     /// part of the canonical chain.
     Finalized,
     /// A specific block number in the canonical chain.
->>>>>>> d5bd179e
     Number(u64),
 }
 
 impl BlockNumberOrTag {
-<<<<<<< HEAD
-=======
     /// Converts the `BlockNumberOrTag` into the corresponding RPC type.
->>>>>>> d5bd179e
     async fn into_rpc_type<T, N, P>(self, provider: P) -> Result<AlloyBlockNumberOrTag>
     where
         T: Transport + Clone,
@@ -107,11 +85,6 @@
 }
 
 /// Alias for readability, do not make public.
-<<<<<<< HEAD
-pub(crate) type HostEvmEnv<D, H, C> = EvmEnv<ProofDb<D>, H, C>;
-type EthHostEvmEnv<D, C> = EthEvmEnv<ProofDb<D>, C>;
-
-=======
 pub(crate) type HostEvmEnv<D, H, C> = EvmEnv<ProofDb<D>, H, HostCommit<C>>;
 type EthHostEvmEnv<D, C> = EthEvmEnv<ProofDb<D>, HostCommit<C>>;
 
@@ -121,7 +94,6 @@
     config_id: B256,
 }
 
->>>>>>> d5bd179e
 impl EthHostEvmEnv<AlloyDb<Http<Client>, Ethereum, RootProvider<Http<Client>>>, ()> {
     /// Creates a new provable [EvmEnv] for Ethereum from an HTTP RPC endpoint.
     #[deprecated(since = "0.12.0", note = "use `EthEvmEnv::builder().rpc()` instead")]
@@ -155,37 +127,6 @@
     /// Converts the environment into a [EvmInput] committing to a block hash.
     pub async fn into_input(self) -> Result<EvmInput<H>> {
         let input = BlockInput::from_proof_db(self.db.unwrap(), self.header).await?;
-<<<<<<< HEAD
-
-        Ok(EvmInput::Block(input))
-    }
-}
-
-impl<T, P> EthHostEvmEnv<AlloyDb<T, Ethereum, P>, BeaconCommit>
-where
-    T: Transport + Clone,
-    P: Provider<T, Ethereum>,
-{
-    pub async fn into_input(self) -> Result<EvmInput<EthBlockHeader>> {
-        let input = BlockInput::from_proof_db(self.db.unwrap(), self.header).await?;
-
-        Ok(EvmInput::Beacon(ComposeInput::new(input, self.commit)))
-    }
-}
-
-impl<T, P> EthHostEvmEnv<AlloyDb<T, Ethereum, P>, HistoryCommit>
-where
-    T: Transport + Clone,
-    P: Provider<T, Ethereum>,
-{
-    pub async fn into_input(self) -> Result<EvmInput<EthBlockHeader>> {
-        let input = BlockInput::from_proof_db(self.db.unwrap(), self.header).await?;
-
-        Ok(EvmInput::History(ComposeInput::new(input, self.commit)))
-    }
-}
-
-=======
 
         Ok(EvmInput::Block(input))
     }
@@ -222,7 +163,21 @@
     }
 }
 
->>>>>>> d5bd179e
+impl<T, P> EthHostEvmEnv<AlloyDb<T, Ethereum, P>, HistoryCommit>
+where
+    T: Transport + Clone,
+    P: Provider<T, Ethereum>,
+{
+    pub async fn into_input(self) -> Result<EvmInput<EthBlockHeader>> {
+        let input = BlockInput::from_proof_db(self.db.unwrap(), self.header).await?;
+
+        Ok(EvmInput::History(ComposeInput::new(
+            input,
+            self.commit.inner,
+        )))
+    }
+}
+
 impl<T, P> EthHostEvmEnv<AlloyDb<T, Ethereum, P>, ()>
 where
     T: Transport + Clone,
@@ -230,11 +185,7 @@
 {
     /// Converts the environment into a [EvmInput] committing to an Ethereum Beacon block root.
     #[deprecated(
-<<<<<<< HEAD
-        since = "0.13.0",
-=======
         since = "0.14.0",
->>>>>>> d5bd179e
         note = "use `EvmEnv::builder().beacon_api()` instead"
     )]
     pub async fn into_beacon_input(self, url: Url) -> Result<EvmInput<EthBlockHeader>> {
