// Copyright 2024 RISC Zero, Inc.
//
// Licensed under the Apache License, Version 2.0 (the "License");
// you may not use this file except in compliance with the License.
// You may obtain a copy of the License at
//
//     http://www.apache.org/licenses/LICENSE-2.0
//
// Unless required by applicable law or agreed to in writing, software
// distributed under the License is distributed on an "AS IS" BASIS,
// WITHOUT WARRANTIES OR CONDITIONS OF ANY KIND, either express or implied.
// See the License for the specific language governing permissions and
// limitations under the License.

#![cfg_attr(not(doctest), doc = include_str!("../README.md"))]
#![cfg_attr(docsrs, feature(doc_cfg, doc_auto_cfg))]

use alloy_primitives::{
    b256, keccak256, Address, BlockNumber, Bytes, Sealable, Sealed, TxNumber, B256, U256,
};
use alloy_rlp_derive::{RlpDecodable, RlpEncodable};

use revm::primitives::{BlockEnv, CfgEnvWithHandlerCfg, HashMap, SpecId};
use serde::{Deserialize, Serialize};
use std::{fmt::Debug, rc::Rc};

pub mod config;
mod contract;
pub mod ethereum;
#[cfg(feature = "host")]
pub mod host;
mod mpt;

pub use contract::{CallBuilder, Contract};
pub use mpt::MerkleTrie;

/// The serializable input to derive and validate a [EvmEnv].
#[derive(Debug, Serialize, Deserialize)]
pub struct EvmInput<H> {
    pub header: H,
    pub state_trie: MerkleTrie,
    pub storage_tries: Vec<MerkleTrie>,
    pub contracts: Vec<Bytes>,
    pub ancestors: Vec<H>,
}

impl<H: EvmBlockHeader> EvmInput<H> {
    /// Converts the input into a [EvmEnv] for execution.
    ///
    /// This method verifies that the state matches the state root in the header and panics if not.
    pub fn into_env(self) -> GuestEvmEnv<H> {
        // verify that the state root matches the state trie
        let state_root = self.state_trie.hash_slow();
        assert_eq!(self.header.state_root(), &state_root, "State root mismatch");

        // seal the header to compute its block hash
        let header = self.header.seal_slow();

        // validate that ancestor headers form a valid chain
        let mut block_hashes = HashMap::with_capacity(self.ancestors.len() + 1);
        block_hashes.insert(header.number(), header.seal());

        let mut previous_header = header.inner();
        for ancestor in &self.ancestors {
            let ancestor_hash = ancestor.hash_slow();
            assert_eq!(
                previous_header.parent_hash(),
                &ancestor_hash,
                "Invalid chain: block {} is not the parent of block {}",
                ancestor.number(),
                previous_header.number()
            );
            block_hashes.insert(ancestor.number(), ancestor_hash);
            previous_header = ancestor;
        }

        let db = StateDb::new(
            self.state_trie,
            self.storage_tries,
            self.contracts,
            block_hashes,
        );

        EvmEnv::new(db, header)
    }
}

// Keep everything in the Steel library private except the commitment.
mod private {
<<<<<<< HEAD
    alloy_sol_types::sol! {
        /// A Commitment struct representing a block number and its block hash.
        struct Commitment {
            uint256 blockNumber; // Block number at which the commitment was made.
            bytes32 blockHash; // Hash of the block at the specified block number.
        }
    }
=======
    alloy_sol_types::sol!(
        #[sol(all_derives)]
        "../contracts/src/steel/Steel.sol"
    );
>>>>>>> f9ecda04
}

/// Solidity struct representing the committed block used for validation.
pub use private::Commitment as SolCommitment;

/// Alias for readability, do not make public.
pub(crate) type GuestEvmEnv<H> = EvmEnv<StateDb, H>;

/// The environment to execute the contract calls in.
pub struct EvmEnv<D, H> {
    db: D,
    cfg_env: CfgEnvWithHandlerCfg,
    header: Sealed<H>,
}

impl<D, H: EvmBlockHeader> EvmEnv<D, H> {
    /// Creates a new environment.
    /// It uses the default configuration for the latest specification.
    pub fn new(db: D, header: Sealed<H>) -> Self {
        let cfg_env = CfgEnvWithHandlerCfg::new_with_spec_id(Default::default(), SpecId::LATEST);

        Self {
            db,
            cfg_env,
            header,
        }
    }

    /// Sets the chain ID and specification ID from the given chain spec.
    pub fn with_chain_spec(mut self, chain_spec: &config::ChainSpec) -> Self {
        self.cfg_env.chain_id = chain_spec.chain_id();
        self.cfg_env.handler_cfg.spec_id = chain_spec
            .active_fork(self.header.number(), self.header.timestamp())
            .unwrap();
        self
    }

    /// Returns the [SolCommitment] used to validate the environment.
    pub fn block_commitment(&self) -> SolCommitment {
        SolCommitment {
            blockHash: self.header.seal(),
            blockNumber: U256::from(self.header.number()),
        }
    }

    /// Returns the header of the environment.
    pub fn header(&self) -> &H {
        self.header.inner()
    }
}

/// A simple read-only EVM database.
///
/// It is backed by a single [MerkleTrie] for the accounts and one [MerkleTrie] each for the
/// accounts' storages. It panics when data is queried that is not contained in the tries.
pub struct StateDb {
    state_trie: MerkleTrie,
    storage_tries: HashMap<B256, Rc<MerkleTrie>>,
    contracts: HashMap<B256, Bytes>,
    block_hashes: HashMap<u64, B256>,
}

impl StateDb {
    /// Creates a new state database from the given tries.
    pub fn new(
        state_trie: MerkleTrie,
        storage_tries: impl IntoIterator<Item = MerkleTrie>,
        contracts: impl IntoIterator<Item = Bytes>,
        block_hashes: HashMap<u64, B256>,
    ) -> Self {
        let contracts = contracts
            .into_iter()
            .map(|code| (keccak256(&code), code))
            .collect();
        let storage_tries = storage_tries
            .into_iter()
            .map(|trie| (trie.hash_slow(), Rc::new(trie)))
            .collect();
        Self {
            state_trie,
            contracts,
            storage_tries,
            block_hashes,
        }
    }

    fn account(&self, address: Address) -> Option<StateAccount> {
        self.state_trie
            .get_rlp(keccak256(address))
            .expect("invalid state value")
    }

    fn code_by_hash(&self, hash: B256) -> &Bytes {
        self.contracts
            .get(&hash)
            .unwrap_or_else(|| panic!("code not found: {}", hash))
    }

    fn block_hash(&self, number: U256) -> B256 {
        // block number is never bigger then u64::MAX
        let number: u64 = number.to();
        let hash = self
            .block_hashes
            .get(&number)
            .unwrap_or_else(|| panic!("block not found: {}", number));
        *hash
    }

    fn storage_trie(&self, root: &B256) -> Option<&Rc<MerkleTrie>> {
        self.storage_tries.get(root)
    }
}

/// Hash of an empty byte array, i.e. `keccak256([])`.
pub const KECCAK_EMPTY: B256 =
    b256!("c5d2460186f7233c927e7db2dcc703c0e500b653ca82273b7bfad8045d85a470");

/// Represents an account within the state trie.
#[derive(Debug, Clone, PartialEq, Eq, RlpEncodable, RlpDecodable)]
struct StateAccount {
    /// The number of transactions sent from this account's address.
    pub nonce: TxNumber,
    /// The number of Wei owned by this account's address.
    pub balance: U256,
    /// The root of the account's storage trie.
    pub storage_root: B256,
    /// The hash of the EVM code of this account.
    pub code_hash: B256,
}

impl Default for StateAccount {
    /// Provides default values for a [StateAccount].
    fn default() -> Self {
        Self {
            nonce: 0,
            balance: U256::ZERO,
            storage_root: mpt::EMPTY_ROOT_HASH,
            code_hash: KECCAK_EMPTY,
        }
    }
}

/// An EVM abstraction of a block header.
pub trait EvmBlockHeader: Sealable {
    /// Returns the hash of the parent block's header.
    fn parent_hash(&self) -> &B256;
    /// Returns the block number.
    fn number(&self) -> BlockNumber;
    /// Returns the block timestamp.
    fn timestamp(&self) -> u64;
    /// Returns the state root hash.
    fn state_root(&self) -> &B256;

    /// Fills the EVM block environment with the header's data.
    fn fill_block_env(&self, blk_env: &mut BlockEnv);
}<|MERGE_RESOLUTION|>--- conflicted
+++ resolved
@@ -87,20 +87,14 @@
 
 // Keep everything in the Steel library private except the commitment.
 mod private {
-<<<<<<< HEAD
     alloy_sol_types::sol! {
         /// A Commitment struct representing a block number and its block hash.
+        #[sol(all_derives)]
         struct Commitment {
             uint256 blockNumber; // Block number at which the commitment was made.
             bytes32 blockHash; // Hash of the block at the specified block number.
         }
     }
-=======
-    alloy_sol_types::sol!(
-        #[sol(all_derives)]
-        "../contracts/src/steel/Steel.sol"
-    );
->>>>>>> f9ecda04
 }
 
 /// Solidity struct representing the committed block used for validation.
