// Copyright 2024 RISC Zero, Inc.
//
// Licensed under the Apache License, Version 2.0 (the "License");
// you may not use this file except in compliance with the License.
// You may obtain a copy of the License at
//
//     http://www.apache.org/licenses/LICENSE-2.0
//
// Unless required by applicable law or agreed to in writing, software
// distributed under the License is distributed on an "AS IS" BASIS,
// WITHOUT WARRANTIES OR CONDITIONS OF ANY KIND, either express or implied.
// See the License for the specific language governing permissions and
// limitations under the License.

#![cfg_attr(not(doctest), doc = include_str!("../README.md"))]
#![cfg_attr(docsrs, feature(doc_cfg, doc_auto_cfg))]

use alloy_primitives::{
    b256, keccak256, Address, BlockNumber, Bytes, Sealable, Sealed, TxNumber, B256, U256,
};
use alloy_rlp_derive::{RlpDecodable, RlpEncodable};

use revm::primitives::{BlockEnv, CfgEnvWithHandlerCfg, HashMap, SpecId};
use serde::{Deserialize, Serialize};
use std::{fmt::Debug, rc::Rc};

pub mod config;
mod contract;
pub mod ethereum;
#[cfg(feature = "host")]
pub mod host;
mod mpt;

pub use contract::{CallBuilder, Contract};
pub use mpt::MerkleTrie;

/// The serializable input to derive and validate a [EvmEnv].
#[derive(Debug, Serialize, Deserialize)]
pub struct EvmInput<H> {
    pub header: H,
    pub state_trie: MerkleTrie,
    pub storage_tries: Vec<MerkleTrie>,
    pub contracts: Vec<Bytes>,
    pub ancestors: Vec<H>,
}

impl<H: EvmBlockHeader> EvmInput<H> {
    /// Converts the input into a [EvmEnv] for execution.
    ///
    /// This method verifies that the state matches the state root in the header and panics if not.
    pub fn into_env(self) -> GuestEvmEnv<H> {
        // verify that the state root matches the state trie
        let state_root = self.state_trie.hash_slow();
        assert_eq!(self.header.state_root(), &state_root, "State root mismatch");

        // seal the header to compute its block hash
        let header = self.header.seal_slow();

        // validate that ancestor headers form a valid chain
        let mut block_hashes = HashMap::with_capacity(self.ancestors.len() + 1);
        block_hashes.insert(header.number(), header.seal());

        let mut previous_header = header.inner();
        for ancestor in &self.ancestors {
            let ancestor_hash = ancestor.hash_slow();
            assert_eq!(
                previous_header.parent_hash(),
                &ancestor_hash,
                "Invalid chain: block {} is not the parent of block {}",
                ancestor.number(),
                previous_header.number()
            );
            block_hashes.insert(ancestor.number(), ancestor_hash);
            previous_header = ancestor;
        }

        let db = StateDb::new(
            self.state_trie,
            self.storage_tries,
            self.contracts,
            block_hashes,
        );

        EvmEnv::new(db, header)
    }
}

<<<<<<< HEAD
sol! {
    /// Solidity struct representing the committed block used for validation.
    #[derive(Debug, PartialEq, Eq)]
    struct BlockCommitment {
        bytes32 blockHash;
        uint blockNumber;
    }
=======
// Keep everything in the Steel library private except the commitment.
mod private {
    alloy_sol_types::sol!("../contracts/src/steel/Steel.sol");
>>>>>>> 881e3447
}

/// Solidity struct representing the committed block used for validation.
pub use private::Steel::Commitment as SolCommitment;

/// Alias for readability, do not make public.
pub(crate) type GuestEvmEnv<H> = EvmEnv<StateDb, H>;

/// The environment to execute the contract calls in.
pub struct EvmEnv<D, H> {
    db: D,
    cfg_env: CfgEnvWithHandlerCfg,
    header: Sealed<H>,
}

impl<D, H: EvmBlockHeader> EvmEnv<D, H> {
    /// Creates a new environment.
    /// It uses the default configuration for the latest specification.
    pub fn new(db: D, header: Sealed<H>) -> Self {
        let cfg_env = CfgEnvWithHandlerCfg::new_with_spec_id(Default::default(), SpecId::LATEST);

        Self {
            db,
            cfg_env,
            header,
        }
    }

    /// Sets the chain ID and specification ID from the given chain spec.
    pub fn with_chain_spec(mut self, chain_spec: &config::ChainSpec) -> Self {
        self.cfg_env.chain_id = chain_spec.chain_id();
        self.cfg_env.handler_cfg.spec_id = chain_spec
            .active_fork(self.header.number(), self.header.timestamp())
            .unwrap();
        self
    }

    /// Returns the [SolCommitment] used to validate the environment.
    pub fn block_commitment(&self) -> SolCommitment {
        SolCommitment {
            blockHash: self.header.seal(),
            blockNumber: U256::from(self.header.number()),
        }
    }

    /// Returns the header of the environment.
    pub fn header(&self) -> &H {
        self.header.inner()
    }
<<<<<<< HEAD

    pub fn execute<C>(&mut self, view_call: ViewCall<C>) -> C::Return
    where
        <D as Database>::Error: Debug,
        C: SolCall,
    {
        self.transact(view_call).unwrap()
    }

    fn transact<C>(&mut self, view_call: ViewCall<C>) -> Result<C::Return, String>
    where
        <D as Database>::Error: Debug,
        C: SolCall,
    {
        let mut evm = Evm::builder()
            .with_db(&mut self.db)
            .with_cfg_env_with_handler_cfg(self.cfg_env.clone())
            .modify_block_env(|blk_env| self.header.fill_block_env(blk_env))
            .build();

        let tx_env = evm.tx_mut();
        tx_env.caller = view_call.caller;
        tx_env.gas_limit = ViewCall::<C>::GAS_LIMIT;
        tx_env.transact_to = TransactTo::call(view_call.contract);
        tx_env.value = U256::ZERO;
        tx_env.data = view_call.call.abi_encode().into();

        let ResultAndState { result, .. } = evm
            .transact_preverified()
            .map_err(|err| format!("Call '{}' failed: {:?}", C::SIGNATURE, err))?;
        let ExecutionResult::Success { reason, output, .. } = result else {
            return Err(format!("Call '{}' failed", C::SIGNATURE));
        };
        // there must be a return value to decode
        if reason != SuccessReason::Return {
            return Err(format!(
                "Call '{}' did not return: {:?}",
                C::SIGNATURE,
                reason
            ));
        }
        let returns = C::abi_decode_returns(&output.into_data(), true).map_err(|err| {
            format!(
                "Call '{}' returned invalid type; expected '{}': {:?}",
                C::SIGNATURE,
                <C::ReturnTuple<'_> as SolType>::SOL_NAME,
                err
            )
        })?;

        Ok(returns)
    }
}

/// A view call to an Ethereum contract.
pub struct ViewCall<C: SolCall> {
    call: C,
    contract: Address,
    caller: Address,
}

impl<C: SolCall> ViewCall<C> {
    /// The default gas limit for view calls.
    const GAS_LIMIT: u64 = 30_000_000;

    /// Creates a new view call to the given contract.
    pub fn new(call: C, contract: Address) -> Self {
        Self {
            call,
            contract,
            caller: contract,
        }
    }

    /// Sets the caller of the view function.
    pub fn with_caller(mut self, caller: Address) -> Self {
        self.caller = caller;
        self
    }

    /// Executes the view call using the given environment.
    #[inline]
    // TODO update deprecate notice
    #[deprecated(since = "0.11.0", note = "TODO")]
    pub fn execute<D: Database, H: EvmHeader>(self, mut env: ViewCallEnv<D, H>) -> C::Return
    where
        <D as Database>::Error: Debug,
    {
        env.execute(self)
    }
=======
>>>>>>> 881e3447
}

/// A simple read-only EVM database.
///
/// It is backed by a single [MerkleTrie] for the accounts and one [MerkleTrie] each for the
/// accounts' storages. It panics when data is queried that is not contained in the tries.
pub struct StateDb {
    state_trie: MerkleTrie,
    storage_tries: HashMap<B256, Rc<MerkleTrie>>,
    contracts: HashMap<B256, Bytes>,
    block_hashes: HashMap<u64, B256>,
}

impl StateDb {
    /// Creates a new state database from the given tries.
    pub fn new(
        state_trie: MerkleTrie,
        storage_tries: impl IntoIterator<Item = MerkleTrie>,
        contracts: impl IntoIterator<Item = Bytes>,
        block_hashes: HashMap<u64, B256>,
    ) -> Self {
        let contracts = contracts
            .into_iter()
            .map(|code| (keccak256(&code), code))
            .collect();
        let storage_tries = storage_tries
            .into_iter()
            .map(|trie| (trie.hash_slow(), Rc::new(trie)))
            .collect();
        Self {
            state_trie,
            contracts,
            storage_tries,
            block_hashes,
        }
    }

    fn account(&self, address: Address) -> Option<StateAccount> {
        self.state_trie
            .get_rlp(keccak256(address))
            .expect("invalid state value")
    }

    fn code_by_hash(&self, hash: B256) -> &Bytes {
        self.contracts
            .get(&hash)
            .unwrap_or_else(|| panic!("code not found: {}", hash))
    }

    fn block_hash(&self, number: U256) -> B256 {
        // block number is never bigger then u64::MAX
        let number: u64 = number.to();
        let hash = self
            .block_hashes
            .get(&number)
            .unwrap_or_else(|| panic!("block not found: {}", number));
        *hash
    }

    fn storage_trie(&self, root: &B256) -> Option<&Rc<MerkleTrie>> {
        self.storage_tries.get(root)
    }
}

/// Hash of an empty byte array, i.e. `keccak256([])`.
pub const KECCAK_EMPTY: B256 =
    b256!("c5d2460186f7233c927e7db2dcc703c0e500b653ca82273b7bfad8045d85a470");

/// Represents an account within the state trie.
#[derive(Debug, Clone, PartialEq, Eq, RlpEncodable, RlpDecodable)]
struct StateAccount {
    /// The number of transactions sent from this account's address.
    pub nonce: TxNumber,
    /// The number of Wei owned by this account's address.
    pub balance: U256,
    /// The root of the account's storage trie.
    pub storage_root: B256,
    /// The hash of the EVM code of this account.
    pub code_hash: B256,
}

impl Default for StateAccount {
    /// Provides default values for a [StateAccount].
    fn default() -> Self {
        Self {
            nonce: 0,
            balance: U256::ZERO,
            storage_root: mpt::EMPTY_ROOT_HASH,
            code_hash: KECCAK_EMPTY,
        }
    }
}

/// An EVM abstraction of a block header.
pub trait EvmBlockHeader: Sealable {
    /// Returns the hash of the parent block's header.
    fn parent_hash(&self) -> &B256;
    /// Returns the block number.
    fn number(&self) -> BlockNumber;
    /// Returns the block timestamp.
    fn timestamp(&self) -> u64;
    /// Returns the state root hash.
    fn state_root(&self) -> &B256;

    /// Fills the EVM block environment with the header's data.
    fn fill_block_env(&self, blk_env: &mut BlockEnv);
}<|MERGE_RESOLUTION|>--- conflicted
+++ resolved
@@ -85,19 +85,9 @@
     }
 }
 
-<<<<<<< HEAD
-sol! {
-    /// Solidity struct representing the committed block used for validation.
-    #[derive(Debug, PartialEq, Eq)]
-    struct BlockCommitment {
-        bytes32 blockHash;
-        uint blockNumber;
-    }
-=======
 // Keep everything in the Steel library private except the commitment.
 mod private {
     alloy_sol_types::sol!("../contracts/src/steel/Steel.sol");
->>>>>>> 881e3447
 }
 
 /// Solidity struct representing the committed block used for validation.
@@ -147,99 +137,6 @@
     pub fn header(&self) -> &H {
         self.header.inner()
     }
-<<<<<<< HEAD
-
-    pub fn execute<C>(&mut self, view_call: ViewCall<C>) -> C::Return
-    where
-        <D as Database>::Error: Debug,
-        C: SolCall,
-    {
-        self.transact(view_call).unwrap()
-    }
-
-    fn transact<C>(&mut self, view_call: ViewCall<C>) -> Result<C::Return, String>
-    where
-        <D as Database>::Error: Debug,
-        C: SolCall,
-    {
-        let mut evm = Evm::builder()
-            .with_db(&mut self.db)
-            .with_cfg_env_with_handler_cfg(self.cfg_env.clone())
-            .modify_block_env(|blk_env| self.header.fill_block_env(blk_env))
-            .build();
-
-        let tx_env = evm.tx_mut();
-        tx_env.caller = view_call.caller;
-        tx_env.gas_limit = ViewCall::<C>::GAS_LIMIT;
-        tx_env.transact_to = TransactTo::call(view_call.contract);
-        tx_env.value = U256::ZERO;
-        tx_env.data = view_call.call.abi_encode().into();
-
-        let ResultAndState { result, .. } = evm
-            .transact_preverified()
-            .map_err(|err| format!("Call '{}' failed: {:?}", C::SIGNATURE, err))?;
-        let ExecutionResult::Success { reason, output, .. } = result else {
-            return Err(format!("Call '{}' failed", C::SIGNATURE));
-        };
-        // there must be a return value to decode
-        if reason != SuccessReason::Return {
-            return Err(format!(
-                "Call '{}' did not return: {:?}",
-                C::SIGNATURE,
-                reason
-            ));
-        }
-        let returns = C::abi_decode_returns(&output.into_data(), true).map_err(|err| {
-            format!(
-                "Call '{}' returned invalid type; expected '{}': {:?}",
-                C::SIGNATURE,
-                <C::ReturnTuple<'_> as SolType>::SOL_NAME,
-                err
-            )
-        })?;
-
-        Ok(returns)
-    }
-}
-
-/// A view call to an Ethereum contract.
-pub struct ViewCall<C: SolCall> {
-    call: C,
-    contract: Address,
-    caller: Address,
-}
-
-impl<C: SolCall> ViewCall<C> {
-    /// The default gas limit for view calls.
-    const GAS_LIMIT: u64 = 30_000_000;
-
-    /// Creates a new view call to the given contract.
-    pub fn new(call: C, contract: Address) -> Self {
-        Self {
-            call,
-            contract,
-            caller: contract,
-        }
-    }
-
-    /// Sets the caller of the view function.
-    pub fn with_caller(mut self, caller: Address) -> Self {
-        self.caller = caller;
-        self
-    }
-
-    /// Executes the view call using the given environment.
-    #[inline]
-    // TODO update deprecate notice
-    #[deprecated(since = "0.11.0", note = "TODO")]
-    pub fn execute<D: Database, H: EvmHeader>(self, mut env: ViewCallEnv<D, H>) -> C::Return
-    where
-        <D as Database>::Error: Debug,
-    {
-        env.execute(self)
-    }
-=======
->>>>>>> 881e3447
 }
 
 /// A simple read-only EVM database.
