[package]
name = "risc0-steel"
description = "Query Ethereum state, or any other EVM-based blockchain state within the RISC Zero zkVM."
version = { workspace = true }
rust-version = "1.80"
edition = { workspace = true }
license = { workspace = true }
homepage = { workspace = true }
repository = { workspace = true }

[package.metadata.docs.rs]
all-features = true
rustdoc-args = ["--cfg", "docsrs"]

[dependencies]
alloy = { workspace = true, optional = true, features = ["full"] }
alloy-consensus = { workspace = true }
alloy-primitives = { workspace = true, features = ["rlp", "serde"] }
alloy-rlp = { workspace = true }
alloy-sol-types = { workspace = true }
alloy-trie = { workspace = true }
anyhow = { workspace = true }
ethereum-consensus = { workspace = true, optional = true }
log = { workspace = true, optional = true }
nybbles = { workspace = true, features = ["serde"] }
reqwest = { workspace = true, optional = true }
revm = { workspace = true, features = ["serde"] }
serde = { workspace = true }
serde_json = { workspace = true, optional = true }
sha2 = { workspace = true }
stability = { workspace = true }
thiserror = { workspace = true, features = ["default"] }
tokio = { workspace = true, optional = true }
url = { workspace = true, optional = true }

[dev-dependencies]
<<<<<<< HEAD
alloy = { workspace = true, features = ["node-bindings"] }
alloy-trie = { workspace = true }
=======
alloy = { workspace = true, features = ["contract", "node-bindings"] }
>>>>>>> ff7f5d7e
bincode = { workspace = true }
risc0-steel = { path = ".", features = ["host"] }
serde_json = { workspace = true }
test-log = { workspace = true }

[features]
default = []
host = [
    "dep:alloy",
    "dep:ethereum-consensus",
    "dep:log",
    "dep:reqwest",
    "dep:serde_json",
    "dep:tokio",
    "dep:url",
]
unstable-history = []
unstable-verifier = []<|MERGE_RESOLUTION|>--- conflicted
+++ resolved
@@ -18,11 +18,10 @@
 alloy-primitives = { workspace = true, features = ["rlp", "serde"] }
 alloy-rlp = { workspace = true }
 alloy-sol-types = { workspace = true }
-alloy-trie = { workspace = true }
+alloy-trie = { workspace = true, features = ["serde"] }
 anyhow = { workspace = true }
 ethereum-consensus = { workspace = true, optional = true }
 log = { workspace = true, optional = true }
-nybbles = { workspace = true, features = ["serde"] }
 reqwest = { workspace = true, optional = true }
 revm = { workspace = true, features = ["serde"] }
 serde = { workspace = true }
@@ -34,12 +33,7 @@
 url = { workspace = true, optional = true }
 
 [dev-dependencies]
-<<<<<<< HEAD
-alloy = { workspace = true, features = ["node-bindings"] }
-alloy-trie = { workspace = true }
-=======
 alloy = { workspace = true, features = ["contract", "node-bindings"] }
->>>>>>> ff7f5d7e
 bincode = { workspace = true }
 risc0-steel = { path = ".", features = ["host"] }
 serde_json = { workspace = true }
