[workspace]
resolver = "2"
members = ["apps", "methods"]
exclude = ["lib"]

[workspace.package]
version = "0.1.0"
edition = "2021"

[workspace.dependencies]
# Intra-workspace dependencies
risc0-build-ethereum = { path = "../../build" }
risc0-ethereum-contracts = { path = "../../contracts" }
risc0-steel = { path = "../../steel" }

# risc0 monorepo dependencies.
risc0-build = { git = "https://github.com/risc0/risc0", branch = "main", features = ["docker"] }
risc0-zkvm = { git = "https://github.com/risc0/risc0", branch = "main", default-features = false }
risc0-zkp = { git = "https://github.com/risc0/risc0", branch = "main", default-features = false }

<<<<<<< HEAD
=======
alloy = { version = "0.8", features = ["full"] }
>>>>>>> ff7f5d7e
alloy-primitives = { version = "0.8", features = ["rlp", "serde", "std"] }
alloy-sol-types = { version = "0.8" }
anyhow = { version = "1.0.75" }
bincode = { version = "1.3" }
bytemuck = { version = "1.14" }
clap = { version = "4.5" }
hex = { version = "0.4" }
erc20-counter-methods = { path = "./methods" }
log = { version = "0.4" }
serde = { version = "1.0", features = ["derive", "std"] }
tracing-subscriber = { version = "0.3", features = ["env-filter"] }
tokio = { version = "1.39", features = ["full"] }
url = { version = "2.5" }

[profile.release]
debug = 1
lto = true<|MERGE_RESOLUTION|>--- conflicted
+++ resolved
@@ -18,10 +18,7 @@
 risc0-zkvm = { git = "https://github.com/risc0/risc0", branch = "main", default-features = false }
 risc0-zkp = { git = "https://github.com/risc0/risc0", branch = "main", default-features = false }
 
-<<<<<<< HEAD
-=======
 alloy = { version = "0.8", features = ["full"] }
->>>>>>> ff7f5d7e
 alloy-primitives = { version = "0.8", features = ["rlp", "serde", "std"] }
 alloy-sol-types = { version = "0.8" }
 anyhow = { version = "1.0.75" }
