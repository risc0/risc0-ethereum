// Copyright 2024 RISC Zero, Inc.
//
// Licensed under the Apache License, Version 2.0 (the "License");
// you may not use this file except in compliance with the License.
// You may obtain a copy of the License at
//
//     http://www.apache.org/licenses/LICENSE-2.0
//
// Unless required by applicable law or agreed to in writing, software
// distributed under the License is distributed on an "AS IS" BASIS,
// WITHOUT WARRANTIES OR CONDITIONS OF ANY KIND, either express or implied.
// See the License for the specific language governing permissions and
// limitations under the License.

// This application demonstrates how to send an off-chain proof request
// to the Bonsai proving service and publish the received proofs directly
// to your deployed app contract.

use alloy_primitives::{address, Address};
use alloy_sol_types::{sol, SolCall, SolInterface};
use anyhow::Result;
use apps::TxSender;
use clap::Parser;
use erc20_counter_methods::BALANCE_OF_ELF;
use risc0_steel::{config::ETH_SEPOLIA_CHAIN_SPEC, ethereum::EthViewCallEnv, EvmHeader, ViewCall};
use risc0_zkvm::{
    default_prover, serde::to_vec, sha::Digestible, ExecutorEnv, ProverOpts, VerifierContext,
};
use tracing_subscriber::EnvFilter;

/// Address of the deployed contract to call the function on. Here: USDT contract on Sepolia
/// Must match the guest code.
const CONTRACT: Address = address!("299Da20a3e957c78d7634A55D88195224C9f9f6b");

sol! {
    /// ERC-20 balance function signature.
    interface IERC20 {
        function balanceOf(address account) external view returns (uint);
    }
}

// `ICounter` interface automatically generated via the alloy `sol!` macro.
sol! {
    interface ICounter {
        function increment(bytes calldata journal, calldata seal);
    }
}

/// Arguments of the publisher CLI.
#[derive(Parser, Debug)]
#[clap(author, version, about, long_about = None)]
struct Args {
    /// Ethereum chain ID
    #[clap(long)]
    chain_id: u64,

    /// Ethereum Node endpoint.
    #[clap(long, env)]
    eth_wallet_private_key: String,

    /// Ethereum Node endpoint.
    #[clap(long, env)]
    rpc_url: String,

    /// Counter's contract address on Ethereum
    #[clap(long)]
    contract: String,

    /// Account address to read the balance_of on Ethereum
    #[clap(long)]
    account: Address,
}

fn main() -> Result<()> {
    // Initialize tracing. In order to view logs, run `RUST_LOG=info cargo run`
    tracing_subscriber::fmt()
        .with_env_filter(EnvFilter::from_default_env())
        .init();
    // parse the command line arguments
    let args = Args::parse();

    // Create a new `TxSender`.
    let tx_sender = TxSender::new(
        args.chain_id,
        &args.rpc_url,
        &args.eth_wallet_private_key,
        &args.contract,
    )?;

    // Create a view call environment from an RPC endpoint and a block number. If no block number is
    // provided, the latest block is used. The `with_chain_spec` method is used to specify the
    // chain configuration.
    let env =
        EthViewCallEnv::from_rpc(&args.rpc_url, None)?.with_chain_spec(&ETH_SEPOLIA_CHAIN_SPEC);
    let number = env.header().number();

    // Function to call
    let account = args.account;
    let call = IERC20::balanceOfCall { account };

    // Preflight the view call to construct the input that is required to execute the function in
    // the guest. It also returns the result of the call.
    let (view_call_input, returns) = ViewCall::new(call, CONTRACT).preflight(env)?;
    println!(
        "For block {} `{}` returns: {}",
        number,
        IERC20::balanceOfCall::SIGNATURE,
        returns._0
    );

    // Send an off-chain proof request to the Bonsai proving service.
    let input = InputBuilder::new()
        .write(view_call_input)
        .unwrap()
        .write(account)
        .unwrap()
        .bytes();
<<<<<<< HEAD

    let env = ExecutorEnv::builder().write_slice(&input).build().unwrap();
    let ctx = VerifierContext::default();
    let receipt = default_prover()
        .prove_with_ctx(env, &ctx, BALANCE_OF_ELF, &ProverOpts::compact())
        .unwrap()
        .receipt;

    // Encode the function call for `ICounter.increment(journal, post_state_digest, seal)`.
    let calldata = ICounter::ICounterCalls::increment(ICounter::incrementCall {
        journal: receipt.journal.bytes.clone().into(),
        post_state_digest: receipt
            .claim()
            .unwrap()
            .post
            .digest()
            .as_bytes()
            .to_vec()
            .as_slice()
            .try_into()
            .unwrap(),
        seal: receipt.inner.compact().unwrap().seal.clone().into(),
    })
    .abi_encode();
=======
    let (journal, seal) = BonsaiProver::prove(BALANCE_OF_ELF, &input)?;

    // Encode the function call for `ICounter.increment(journal, seal)`.
    let calldata =
        ICounter::ICounterCalls::increment(ICounter::incrementCall { journal, seal }).abi_encode();
>>>>>>> f98088f5

    // Send the calldata to Ethereum.
    let runtime = tokio::runtime::Runtime::new()?;
    runtime.block_on(tx_sender.send(calldata))?;

    Ok(())
}

pub struct InputBuilder {
    input: Vec<u32>,
}

impl InputBuilder {
    pub fn new() -> Self {
        InputBuilder { input: Vec::new() }
    }

    pub fn write(mut self, input: impl serde::Serialize) -> Result<Self> {
        self.input.extend(to_vec(&input)?);
        Ok(self)
    }

    pub fn bytes(self) -> Vec<u8> {
        bytemuck::cast_slice(&self.input).to_vec()
    }
}<|MERGE_RESOLUTION|>--- conflicted
+++ resolved
@@ -115,7 +115,6 @@
         .write(account)
         .unwrap()
         .bytes();
-<<<<<<< HEAD
 
     let env = ExecutorEnv::builder().write_slice(&input).build().unwrap();
     let ctx = VerifierContext::default();
@@ -127,26 +126,9 @@
     // Encode the function call for `ICounter.increment(journal, post_state_digest, seal)`.
     let calldata = ICounter::ICounterCalls::increment(ICounter::incrementCall {
         journal: receipt.journal.bytes.clone().into(),
-        post_state_digest: receipt
-            .claim()
-            .unwrap()
-            .post
-            .digest()
-            .as_bytes()
-            .to_vec()
-            .as_slice()
-            .try_into()
-            .unwrap(),
         seal: receipt.inner.compact().unwrap().seal.clone().into(),
     })
     .abi_encode();
-=======
-    let (journal, seal) = BonsaiProver::prove(BALANCE_OF_ELF, &input)?;
-
-    // Encode the function call for `ICounter.increment(journal, seal)`.
-    let calldata =
-        ICounter::ICounterCalls::increment(ICounter::incrementCall { journal, seal }).abi_encode();
->>>>>>> f98088f5
 
     // Send the calldata to Ethereum.
     let runtime = tokio::runtime::Runtime::new()?;
