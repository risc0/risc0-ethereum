--- conflicted
+++ resolved
@@ -74,43 +74,18 @@
     // parse the command line arguments
     let args = Args::parse();
 
-<<<<<<< HEAD
-    // Create a new `TxSender`.
-    let tx_sender = TxSender::new(
-        args.chain_id,
-        &args.rpc_url,
-        &args.eth_wallet_private_key,
-        &args.contract,
-    )?;
-
-    // Create an EVM environment from an RPC endpoint and a block number. If no block number is
-    // provided, the latest block is used. The `with_chain_spec` method is used to specify the
-    // chain configuration.
-    let mut env =
-        EthEvmEnv::from_rpc(&args.rpc_url, None)?.with_chain_spec(&ETH_SEPOLIA_CHAIN_SPEC);
-    let number = env.header().number();
-    let mut contract = Contract::preflight(CONTRACT, &mut env);
-=======
     // Create a view call environment from an RPC endpoint using the latest block
     let mut env = EthViewCallEnv::from_rpc(&args.rpc_url, None)?;
     env = env.with_chain_spec(&ETH_SEPOLIA_CHAIN_SPEC);
->>>>>>> de527f69
 
     // Prepare the function call
     let call = IERC20::balanceOfCall {
         account: args.account,
     };
 
-<<<<<<< HEAD
-    // Preflight the call to construct the input that is required to execute the function in
-    // the guest. It also returns the result of the call.
-    let returns = contract.call_builder(&call).call()?;
-    let input = env.into_input()?;
-=======
     // Preflight the call to execute the function in the guest.
     let mut contract = Contract::preflight(args.token, &mut env);
     let returns = contract.call_builder(&call).call()?;
->>>>>>> de527f69
     println!(
         "For block {} calling `{}` on {} returns: {}",
         env.header().number(),
@@ -122,14 +97,9 @@
     println!("proving...");
     let view_call_input = env.into_input()?;
     let env = ExecutorEnv::builder()
-<<<<<<< HEAD
-        .write(&input)?
-        .write(&account)?
-=======
         .write(&view_call_input)?
         .write(&args.token)?
         .write(&args.account)?
->>>>>>> de527f69
         .build()?;
 
     let receipt = default_prover()
