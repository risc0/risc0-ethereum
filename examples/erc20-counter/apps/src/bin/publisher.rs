// Copyright 2024 RISC Zero, Inc.
//
// Licensed under the Apache License, Version 2.0 (the "License");
// you may not use this file except in compliance with the License.
// You may obtain a copy of the License at
//
//     http://www.apache.org/licenses/LICENSE-2.0
//
// Unless required by applicable law or agreed to in writing, software
// distributed under the License is distributed on an "AS IS" BASIS,
// WITHOUT WARRANTIES OR CONDITIONS OF ANY KIND, either express or implied.
// See the License for the specific language governing permissions and
// limitations under the License.

// This application demonstrates how to send an off-chain proof request
// to the Bonsai proving service and publish the received proofs directly
// to your deployed app contract.

use alloy_primitives::Address;
use alloy_sol_types::{sol, SolCall};
use anyhow::Result;
use apps::TxSender;
use clap::Parser;
use erc20_counter_methods::BALANCE_OF_ELF;
use risc0_ethereum_contracts::groth16::encode;
use risc0_steel::{config::ETH_SEPOLIA_CHAIN_SPEC, ethereum::EthEvmEnv, Contract, EvmBlockHeader};
use risc0_zkvm::{default_prover, ExecutorEnv, ProverOpts, VerifierContext};
use tracing_subscriber::EnvFilter;

sol! {
    /// ERC-20 balance function signature.
    /// This must match the signature in the guest.
    interface IERC20 {
        function balanceOf(address account) external view returns (uint);
    }
}

sol!("../contracts/ICounter.sol");

/// Arguments of the publisher CLI.
#[derive(Parser, Debug)]
#[clap(author, version, about, long_about = None)]
struct Args {
    /// Ethereum chain ID
    #[clap(long)]
    chain_id: u64,

    /// Ethereum Node endpoint.
    #[clap(long, env)]
    eth_wallet_private_key: String,

    /// Ethereum Node endpoint.
    #[clap(long, env)]
    rpc_url: String,

    /// Counter's contract address on Ethereum
    #[clap(long)]
    contract: Address,

    /// ERC20 contract address on Ethereum
    #[clap(long)]
    token: Address,

    /// Account address to read the balance_of on Ethereum
    #[clap(long)]
    account: Address,
}

fn main() -> Result<()> {
    // Initialize tracing. In order to view logs, run `RUST_LOG=info cargo run`
    tracing_subscriber::fmt()
        .with_env_filter(EnvFilter::from_default_env())
        .init();

    // parse the command line arguments
    let args = Args::parse();

    // Create an EVM environment from an RPC endpoint and a block number. If no block number is
    // provided, the latest block is used.
    let mut env = EthEvmEnv::from_rpc(&args.rpc_url, None)?;
    //  The `with_chain_spec` method is used to specify the chain configuration.
    env = env.with_chain_spec(&ETH_SEPOLIA_CHAIN_SPEC);

    // Prepare the function call
    let call = IERC20::balanceOfCall {
        account: args.account,
    };

    // Preflight the call to execute the function in the guest.
    let mut contract = Contract::preflight(args.token, &mut env);
    let returns = contract.call_builder(&call).call()?;
    println!(
        "For block {} calling `{}` on {} returns: {}",
        env.header().number(),
        IERC20::balanceOfCall::SIGNATURE,
        args.token,
        returns._0
    );

    println!("proving...");
    let view_call_input = env.into_input()?;
    let env = ExecutorEnv::builder()
        .write(&view_call_input)?
        .write(&args.token)?
        .write(&args.account)?
        .build()?;

    let receipt = default_prover()
        .prove_with_ctx(
            env,
            &VerifierContext::default(),
            BALANCE_OF_ELF,
            &ProverOpts::groth16(),
        )?
        .receipt;
    println!("proving...done");

    // Create a new `TxSender`.
    let tx_sender = TxSender::new(
        args.chain_id,
        &args.rpc_url,
        &args.eth_wallet_private_key,
        &args.contract.to_string(),
    )?;

<<<<<<< HEAD
    // Create a view call environment from an RPC endpoint and a block number. If no block number is
    // provided, the latest block is used. The `with_chain_spec` method is used to specify the
    // chain configuration.
    let mut env =
        EthViewCallEnv::from_rpc(&args.rpc_url, None)?.with_chain_spec(&ETH_SEPOLIA_CHAIN_SPEC);
    let number = env.header().number();

    // Function to call
    let account = args.account;
    let call = IERC20::balanceOfCall { account };

    // Preflight the view call to construct the input that is required to execute the function in
    // the guest. It also returns the result of the call.
    let returns = env.preflight(ViewCall::new(call, CONTRACT))?;
    let view_call_input = env.into_zkvm_input()?;
    println!(
        "For block {} `{}` returns: {}",
        number,
        IERC20::balanceOfCall::SIGNATURE,
        returns._0
    );

    // Send an off-chain proof request to the Bonsai proving service.
    let input = InputBuilder::new()
        .write(view_call_input)
        .unwrap()
        .write(account)
        .unwrap()
        .bytes();
    let (journal, post_state_digest, seal) = BonsaiProver::prove(BALANCE_OF_ELF, &input)?;

    // Encode the function call for `ICounter.increment(journal, post_state_digest, seal)`.
    let calldata = ICounter::ICounterCalls::increment(ICounter::incrementCall {
        journal,
        post_state_digest,
        seal,
    })
=======
    // Encode the groth16 seal with the selector
    let seal = encode(receipt.inner.groth16()?.seal.clone())?;

    // Encode the function call for `ICounter.increment(journal, seal)`.
    let calldata = ICounter::incrementCall {
        journalData: receipt.journal.bytes.into(),
        seal: seal.into(),
    }
>>>>>>> 881e3447
    .abi_encode();

    // Send the calldata to Ethereum.
    println!("sending tx...");
    let runtime = tokio::runtime::Runtime::new()?;
    runtime.block_on(tx_sender.send(calldata))?;
    println!("sending tx...done");

    Ok(())
}<|MERGE_RESOLUTION|>--- conflicted
+++ resolved
@@ -123,45 +123,6 @@
         &args.contract.to_string(),
     )?;
 
-<<<<<<< HEAD
-    // Create a view call environment from an RPC endpoint and a block number. If no block number is
-    // provided, the latest block is used. The `with_chain_spec` method is used to specify the
-    // chain configuration.
-    let mut env =
-        EthViewCallEnv::from_rpc(&args.rpc_url, None)?.with_chain_spec(&ETH_SEPOLIA_CHAIN_SPEC);
-    let number = env.header().number();
-
-    // Function to call
-    let account = args.account;
-    let call = IERC20::balanceOfCall { account };
-
-    // Preflight the view call to construct the input that is required to execute the function in
-    // the guest. It also returns the result of the call.
-    let returns = env.preflight(ViewCall::new(call, CONTRACT))?;
-    let view_call_input = env.into_zkvm_input()?;
-    println!(
-        "For block {} `{}` returns: {}",
-        number,
-        IERC20::balanceOfCall::SIGNATURE,
-        returns._0
-    );
-
-    // Send an off-chain proof request to the Bonsai proving service.
-    let input = InputBuilder::new()
-        .write(view_call_input)
-        .unwrap()
-        .write(account)
-        .unwrap()
-        .bytes();
-    let (journal, post_state_digest, seal) = BonsaiProver::prove(BALANCE_OF_ELF, &input)?;
-
-    // Encode the function call for `ICounter.increment(journal, post_state_digest, seal)`.
-    let calldata = ICounter::ICounterCalls::increment(ICounter::incrementCall {
-        journal,
-        post_state_digest,
-        seal,
-    })
-=======
     // Encode the groth16 seal with the selector
     let seal = encode(receipt.inner.groth16()?.seal.clone())?;
 
@@ -170,7 +131,6 @@
         journalData: receipt.journal.bytes.into(),
         seal: seal.into(),
     }
->>>>>>> 881e3447
     .abi_encode();
 
     // Send the calldata to Ethereum.
