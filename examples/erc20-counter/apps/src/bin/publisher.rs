// Copyright 2024 RISC Zero, Inc.
//
// Licensed under the Apache License, Version 2.0 (the "License");
// you may not use this file except in compliance with the License.
// You may obtain a copy of the License at
//
//     http://www.apache.org/licenses/LICENSE-2.0
//
// Unless required by applicable law or agreed to in writing, software
// distributed under the License is distributed on an "AS IS" BASIS,
// WITHOUT WARRANTIES OR CONDITIONS OF ANY KIND, either express or implied.
// See the License for the specific language governing permissions and
// limitations under the License.

// This application demonstrates how to send an off-chain proof request
// to the Bonsai proving service and publish the received proofs directly
// to your deployed app contract.

use alloy_primitives::{address, Address};
use alloy_sol_types::{sol, SolCall, SolInterface};
use anyhow::Result;
use apps::TxSender;
use clap::Parser;
use erc20_counter_methods::BALANCE_OF_ELF;
<<<<<<< HEAD
use risc0_ethereum_contracts::groth16::Seal;
use risc0_steel::{config::ETH_SEPOLIA_CHAIN_SPEC, ethereum::EthViewCallEnv, Contract, EvmHeader};
=======
use risc0_ethereum_contracts::groth16::encode;
use risc0_steel::{config::ETH_SEPOLIA_CHAIN_SPEC, ethereum::EthViewCallEnv, EvmHeader, ViewCall};
>>>>>>> 247af3b5
use risc0_zkvm::{default_prover, ExecutorEnv, ProverOpts, VerifierContext};
use tracing_subscriber::EnvFilter;

/// Address of the deployed contract to call the function on. Here: USDT contract on Sepolia
/// Must match the guest code.
const CONTRACT: Address = address!("299Da20a3e957c78d7634A55D88195224C9f9f6b");

sol! {
    /// ERC-20 balance function signature.
    interface IERC20 {
        function balanceOf(address account) external view returns (uint);
    }
}

// `ICounter` interface automatically generated via the alloy `sol!` macro.
sol! {
    interface ICounter {
        function increment(bytes calldata journal, bytes calldata seal);
    }
}

/// Arguments of the publisher CLI.
#[derive(Parser, Debug)]
#[clap(author, version, about, long_about = None)]
struct Args {
    /// Ethereum chain ID
    #[clap(long)]
    chain_id: u64,

    /// Ethereum Node endpoint.
    #[clap(long, env)]
    eth_wallet_private_key: String,

    /// Ethereum Node endpoint.
    #[clap(long, env)]
    rpc_url: String,

    /// Counter's contract address on Ethereum
    #[clap(long)]
    contract: String,

    /// Account address to read the balance_of on Ethereum
    #[clap(long)]
    account: Address,
}

fn main() -> Result<()> {
    // Initialize tracing. In order to view logs, run `RUST_LOG=info cargo run`
    tracing_subscriber::fmt()
        .with_env_filter(EnvFilter::from_default_env())
        .init();
    // parse the command line arguments
    let args = Args::parse();

    // Create a new `TxSender`.
    let tx_sender = TxSender::new(
        args.chain_id,
        &args.rpc_url,
        &args.eth_wallet_private_key,
        &args.contract,
    )?;

    // Create a view call environment from an RPC endpoint and a block number. If no block number is
    // provided, the latest block is used. The `with_chain_spec` method is used to specify the
    // chain configuration.
    let mut env =
        EthViewCallEnv::from_rpc(&args.rpc_url, None)?.with_chain_spec(&ETH_SEPOLIA_CHAIN_SPEC);
    let number = env.header().number();
    let mut contract = Contract::preflight(CONTRACT, &mut env);

    // Function to call
    let account = args.account;
    let call = IERC20::balanceOfCall { account };

    // Preflight the view call to construct the input that is required to execute the function in
    // the guest. It also returns the result of the call.
    let returns = contract.call_builder(&call).call()?;
    let view_call_input = env.into_input()?;
    println!(
        "For block {} `{}` returns: {}",
        number,
        IERC20::balanceOfCall::SIGNATURE,
        returns._0
    );

    let env = ExecutorEnv::builder()
        .write(&view_call_input)?
        .write(&account)?
        .build()?;

    let receipt = default_prover()
        .prove_with_ctx(
            env,
            &VerifierContext::default(),
            BALANCE_OF_ELF,
<<<<<<< HEAD
            &ProverOpts::compact(),
        )?
        .receipt;

    // Encode the seal with the selector
    let seal = Seal::encode(receipt.inner.compact()?.seal.clone())?;
=======
            &ProverOpts::groth16(),
        )?
        .receipt;

    // Encode the groth16 seal with the selector
    let seal = encode(receipt.inner.groth16()?.seal.clone())?;
>>>>>>> 247af3b5

    // Encode the function call for `ICounter.increment(journal, seal)`.
    let calldata = ICounter::ICounterCalls::increment(ICounter::incrementCall {
        journal: receipt.journal.bytes.clone().into(),
        seal: seal.into(),
    })
    .abi_encode();

    // Send the calldata to Ethereum.
    let runtime = tokio::runtime::Runtime::new()?;
    runtime.block_on(tx_sender.send(calldata))?;

    Ok(())
}<|MERGE_RESOLUTION|>--- conflicted
+++ resolved
@@ -22,13 +22,8 @@
 use apps::TxSender;
 use clap::Parser;
 use erc20_counter_methods::BALANCE_OF_ELF;
-<<<<<<< HEAD
-use risc0_ethereum_contracts::groth16::Seal;
+use risc0_ethereum_contracts::groth16::encode;
 use risc0_steel::{config::ETH_SEPOLIA_CHAIN_SPEC, ethereum::EthViewCallEnv, Contract, EvmHeader};
-=======
-use risc0_ethereum_contracts::groth16::encode;
-use risc0_steel::{config::ETH_SEPOLIA_CHAIN_SPEC, ethereum::EthViewCallEnv, EvmHeader, ViewCall};
->>>>>>> 247af3b5
 use risc0_zkvm::{default_prover, ExecutorEnv, ProverOpts, VerifierContext};
 use tracing_subscriber::EnvFilter;
 
@@ -124,21 +119,12 @@
             env,
             &VerifierContext::default(),
             BALANCE_OF_ELF,
-<<<<<<< HEAD
-            &ProverOpts::compact(),
-        )?
-        .receipt;
-
-    // Encode the seal with the selector
-    let seal = Seal::encode(receipt.inner.compact()?.seal.clone())?;
-=======
             &ProverOpts::groth16(),
         )?
         .receipt;
 
     // Encode the groth16 seal with the selector
     let seal = encode(receipt.inner.groth16()?.seal.clone())?;
->>>>>>> 247af3b5
 
     // Encode the function call for `ICounter.increment(journal, seal)`.
     let calldata = ICounter::ICounterCalls::increment(ICounter::incrementCall {
