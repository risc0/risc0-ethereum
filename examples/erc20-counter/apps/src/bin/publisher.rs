--- conflicted
+++ resolved
@@ -26,17 +26,12 @@
 use anyhow::{ensure, Context, Result};
 use clap::Parser;
 use erc20_counter_methods::BALANCE_OF_ELF;
-<<<<<<< HEAD
 use risc0_ethereum_contracts::groth16::RiscZeroVerifierSeal;
-use risc0_steel::{config::ETH_SEPOLIA_CHAIN_SPEC, ethereum::EthEvmEnv, Contract, EvmBlockHeader};
-=======
-use risc0_ethereum_contracts::groth16::encode;
 use risc0_steel::{
     ethereum::{EthEvmEnv, ETH_SEPOLIA_CHAIN_SPEC},
     host::BlockNumberOrTag,
     Contract,
 };
->>>>>>> 311692d4
 use risc0_zkvm::{default_prover, ExecutorEnv, ProverOpts, VerifierContext};
 use tokio::task;
 use tracing_subscriber::EnvFilter;
@@ -134,34 +129,17 @@
             &VerifierContext::default(),
             BALANCE_OF_ELF,
             &ProverOpts::groth16(),
-<<<<<<< HEAD
-        )?
-        .receipt;
-    println!("proving...done");
-
-    // Create a new `TxSender`.
-    let tx_sender = TxSender::new(
-        args.chain_id,
-        &args.rpc_url,
-        &args.eth_wallet_private_key,
-        &args.contract.to_string(),
-    )?;
-
-    // Encode the groth16 seal with the selector
-    let seal = RiscZeroVerifierSeal::try_from(&receipt)?;
-=======
         )
     })
     .await?
     .context("failed to create proof")?;
     let receipt = prove_info.receipt;
->>>>>>> 311692d4
 
     // Create an alloy instance of the Counter contract.
     let contract = ICounter::new(args.contract, provider);
 
-    // Encode the groth16 seal with the selector and call the increment function of the contract.
-    let seal = encode(receipt.inner.groth16()?.seal.clone())?;
+    // Encode the groth16 seal with the selector
+    let seal = RiscZeroVerifierSeal::try_from(&receipt)?;
 
     // Call the increment function of the contract and wait for confirmation.
     println!(
