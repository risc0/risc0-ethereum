// Copyright 2024 RISC Zero, Inc.
//
// Licensed under the Apache License, Version 2.0 (the "License");
// you may not use this file except in compliance with the License.
// You may obtain a copy of the License at
//
//     http://www.apache.org/licenses/LICENSE-2.0
//
// Unless required by applicable law or agreed to in writing, software
// distributed under the License is distributed on an "AS IS" BASIS,
// WITHOUT WARRANTIES OR CONDITIONS OF ANY KIND, either express or implied.
// See the License for the specific language governing permissions and
// limitations under the License.

use alloy_primitives::{address, Address};
use alloy_sol_types::{sol, SolCall, SolValue};
use anyhow::{Context, Result};
use clap::Parser;
use erc20_methods::ERC20_GUEST_ELF;
use risc0_steel::{config::ETH_SEPOLIA_CHAIN_SPEC, ethereum::EthEvmEnv, Contract, EvmBlockHeader};
use risc0_zkvm::{default_executor, ExecutorEnv};
use tracing_subscriber::EnvFilter;

/// Address of the USDT contract on Ethereum Sepolia
const CONTRACT: Address = address!("aA8E23Fb1079EA71e0a56F48a2aA51851D8433D0");
/// Function to call
const CALL: IERC20::balanceOfCall = IERC20::balanceOfCall {
    account: address!("9737100D2F42a196DE56ED0d1f6fF598a250E7E4"),
};
/// Caller address
const CALLER: Address = address!("f08A50178dfcDe18524640EA6618a1f965821715");

sol! {
    /// ERC-20 balance function signature.
    interface IERC20 {
        function balanceOf(address account) external view returns (uint);
    }
}

/// Simple program to show the use of Ethereum contract data inside the guest.
#[derive(Parser, Debug)]
#[command(about, long_about = None)]
struct Args {
    /// URL of the RPC endpoint
    #[arg(short, long, env = "RPC_URL")]
    rpc_url: String,
}

fn main() -> Result<()> {
    // Initialize tracing. In order to view logs, run `RUST_LOG=info cargo run`
    tracing_subscriber::fmt()
        .with_env_filter(EnvFilter::from_default_env())
        .init();
    // parse the command line arguments
    let args = Args::parse();

<<<<<<< HEAD
    // Create an EVM environment from an RPC endpoint and a block number. If no block number is
    // provided, the latest block is used. The `with_chain_spec` method is used to specify the
    // chain configuration.
    let mut env =
        EthEvmEnv::from_rpc(&args.rpc_url, None)?.with_chain_spec(&ETH_SEPOLIA_CHAIN_SPEC);
=======
    // Create a view call environment from an RPC endpoint and a block number. If no block number is
    // provided, the latest block is used.
    let mut env = EthViewCallEnv::from_rpc(&args.rpc_url, None)?;
    //  The `with_chain_spec` method is used to specify the chain configuration.
    env = env.with_chain_spec(&ETH_SEPOLIA_CHAIN_SPEC);
>>>>>>> de527f69
    let number = env.header().number();
    let commitment = env.block_commitment();

    // Preflight the call to construct the input that is required to execute the function in
    // the guest. It also returns the result of the call.
    let mut contract = Contract::preflight(CONTRACT, &mut env);
    let returns = contract.call_builder(&CALL).from(CALLER).call()?;
    let input = env.into_input()?;
    println!(
        "For block {} `{}` returns: {}",
        number,
        IERC20::balanceOfCall::SIGNATURE,
        returns._0
    );

    println!("Running the guest with the constructed input:");
    let session_info = {
        let env = ExecutorEnv::builder()
            .write(&input)
            .unwrap()
            .build()
            .context("Failed to build exec env")?;
        let exec = default_executor();
        exec.execute(env, ERC20_GUEST_ELF)
            .context("failed to run executor")?
    };

    // extract the proof from the session info and validate it
    let bytes = session_info.journal.as_ref();
    assert_eq!(&bytes[..64], &commitment.abi_encode());

    Ok(())
}<|MERGE_RESOLUTION|>--- conflicted
+++ resolved
@@ -54,19 +54,11 @@
     // parse the command line arguments
     let args = Args::parse();
 
-<<<<<<< HEAD
-    // Create an EVM environment from an RPC endpoint and a block number. If no block number is
-    // provided, the latest block is used. The `with_chain_spec` method is used to specify the
-    // chain configuration.
-    let mut env =
-        EthEvmEnv::from_rpc(&args.rpc_url, None)?.with_chain_spec(&ETH_SEPOLIA_CHAIN_SPEC);
-=======
     // Create a view call environment from an RPC endpoint and a block number. If no block number is
     // provided, the latest block is used.
     let mut env = EthViewCallEnv::from_rpc(&args.rpc_url, None)?;
     //  The `with_chain_spec` method is used to specify the chain configuration.
     env = env.with_chain_spec(&ETH_SEPOLIA_CHAIN_SPEC);
->>>>>>> de527f69
     let number = env.header().number();
     let commitment = env.block_commitment();
 
