![Steel banner](./steel-banner.png)

# Steel: The ZK Coprocessor for EVM Apps

> "Unbounded EVM computation made simple"

Steel lets Solidity developers effortlessly scale their applications by moving computation offchain without compromising on onchain security. Steel drastically reduces gas costs and this enables previously impossible applications.

Steel pulls state from any EVM chain, performs verifiable computation across multiple blocks offchain, and generates concise execution proofs. Developers simply verify these proofs onchain to access boundless compute, without worrying about gas limits.

> ** Example **
>
> A single Steel proof has verified a computation equivalent to 30 Ethereum blocks—saving 1.2 billion gas—generated for under $10 and verified onchain for under 300k gas.

## Getting Started with Steel

The recommended place is to start is [Steel examples], specifically the [ERC20 Counter] example.

The [create-steel-app] script will allow you to set up the erc20-counter example locally in one command:

```sh
<<<<<<< HEAD
sh <(curl -fsSL https://getsteel.xyz)
=======
sh <(curl -fsSL https://raw.githubusercontent.com/risc0/risc0-ethereum/refs/heads/release-2.1/crates/steel/docs/create-steel-app/create-steel-app)
>>>>>>> e6fc5ebe
```

This example acts as your skeleton project structure for further development. Once the script is finished, you can run through a test workflow with either local proving or Bonsai proving. The documentation below uses the ERC20-counter example as a guide to explain Steel in detail.

## Documentation

Steel Documentation can be found on the [Boundless Docs]. `risc0-steel` also has [crate documentation]. This documentation covers the core concepts of Steel. After reading, you will understand how Steel creates verifiable EVM execution proofs allowing you to carry out execution off-chain verifiably.

- [Introducing Steel 1.0] (blog post)
- [Introducing Steel 2.0] (blog post)
- [What is Steel?]
- [How does Steel work?]
- [Steel Commitments]
- [Steel History]
- [Steel Events]

## Further Reading & Ask Questions

The RISC Zero [dev docs][dev-docs] are a great place to start to understand the zkVM in detail. If you have any questions, and/or just want to hang out with other builders, please join the [RISC Zero Discord][risczero-discord].

[Steel examples]: https://github.com/risc0/risc0-ethereum/blob/main/examples
[ERC20 Counter]: https://github.com/risc0/risc0-ethereum/blob/main/examples/erc20-counter
[create-steel-app]: https://github.com/risc0/risc0-ethereum/blob/main/crates/steel/docs/create-steel-app
[crate documentation]: https://risc0.github.io/risc0-ethereum/risc0_steel/
[Introducing Steel 1.0]: https://risczero.com/blog/introducing-steel-1.0
[Introducing Steel 2.0]: https://risczero.com/blog/introducing-steel-2.0
[Boundless Docs]: https://docs.beboundless.xyz/developers/steel/what-is-steel
[What is Steel?]: https://docs.beboundless.xyz/developers/steel/what-is-steel
[How does Steel work?]: https://docs.beboundless.xyz/developers/steel/how-it-works
[Steel Commitments]: https://docs.beboundless.xyz/developers/steel/commitments
[Steel History]: https://docs.beboundless.xyz/developers/steel/history
[Steel Events]: https://docs.beboundless.xyz/developers/steel/events
[dev-docs]: https://dev.risczero.com/api/
[risczero-discord]: https://discord.com/invite/risczero<|MERGE_RESOLUTION|>--- conflicted
+++ resolved
@@ -18,13 +18,7 @@
 
 The [create-steel-app] script will allow you to set up the erc20-counter example locally in one command:
 
-```sh
-<<<<<<< HEAD
 sh <(curl -fsSL https://getsteel.xyz)
-=======
-sh <(curl -fsSL https://raw.githubusercontent.com/risc0/risc0-ethereum/refs/heads/release-2.1/crates/steel/docs/create-steel-app/create-steel-app)
->>>>>>> e6fc5ebe
-```
 
 This example acts as your skeleton project structure for further development. Once the script is finished, you can run through a test workflow with either local proving or Bonsai proving. The documentation below uses the ERC20-counter example as a guide to explain Steel in detail.
 
