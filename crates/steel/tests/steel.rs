--- conflicted
+++ resolved
@@ -115,11 +115,7 @@
 );
 
 /// Returns an Anvil provider with the deployed [SteelTest] contract.
-<<<<<<< HEAD
-async fn test_provider() -> impl Provider<BoxTransport> + Clone {
-=======
-async fn test_provider() -> impl Provider {
->>>>>>> 70663259
+async fn test_provider() -> impl Provider + Clone {
     let provider = ProviderBuilder::new()
         .on_anvil_with_wallet_and_config(|anvil| anvil.args(["--hardfork", "cancun"]))
         .unwrap();
