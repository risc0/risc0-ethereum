--- conflicted
+++ resolved
@@ -9,19 +9,12 @@
 - Introduce the capability to query Ethereum events. The new `Event` allows to query events of a specific type in Steel. Its usage is very similar to the existing `Contract`, during the preflight step and in the guest. This functionality is currently marked unstable and must be enabled using the `unstable-event` feature.
 - Introduce the `EvmFactory` trait (`EthEvmFactory`) to abstract over different EVM implementations, enabling better code reuse and support for chain-specific logic like Optimism's transaction types and state handling.
 - Add support for the Prague Ethereum fork on Mainnet, Sepolia, and Holešky testnets via updated `EthChainSpec`.
-<<<<<<< HEAD
 - Improve `HistoryCommit` proof generation logic. The algorithm now reliably chains state proofs backward from the commitment block by querying the beacon roots contract state to verify linkage to the execution block commitment, replacing the previous forward-stepping approach.
-=======
 - Introduce `SteelVerifier::verify_with_config_id` on host and guest to allow verifying a `Commitment` against an explicitly provided configuration ID.
 
 ### 🛠️ Fixes
 
 - Add verification of the `Commitment::configID` field in `SteelVerifier::verify` on both host and guest against the environment's configuration ID. This corrects an omission where commitments with mismatched configurations could pass verification.
->>>>>>> 8dedbc9d
-
-### 🛠️ Fixes
-
-- Fix error in storage proof processing where necessary Merkle proof nodes could be discarded if the same storage trie was accessed via multiple accounts and different storage keys. Proof nodes for shared tries are now correctly merged.
 
 ### 🚨 Breaking Changes
 
