--- conflicted
+++ resolved
@@ -92,14 +92,10 @@
 mod host {
     use super::*;
     use crate::{
-<<<<<<< HEAD
-        beacon::host::{client::BeaconClient, get_child_header},
-=======
         beacon::{
-            host::{client::BeaconClient, create_beacon_commit, create_eip4788_beacon_commit},
+            host::{client::BeaconClient, create_beacon_commit},
             BeaconBlockId,
         },
->>>>>>> 31925164
         ethereum::EthBlockHeader,
         history::beacon_roots::BeaconRootsState,
         EvmBlockHeader,
@@ -108,49 +104,14 @@
     use anyhow::{ensure, Context};
     use url::Url;
 
-    struct StateInfo {
-        block_hash: B256,
-        beacon_root: B256,
-        child_timestamp: u64,
-    }
-
-    impl StateInfo {
-        async fn from_header<P: Provider<Ethereum>>(
-            header: &Sealed<EthBlockHeader>,
-            rpc_provider: P,
-        ) -> anyhow::Result<Self> {
-            let child = get_child_header(header, rpc_provider).await?;
-            let beacon_block_root = child
-                .parent_beacon_block_root
-                .context("parent_beacon_block_root missing in execution header")?;
-
-            Ok(Self {
-                child_timestamp: child.timestamp,
-                beacon_root: beacon_block_root,
-                block_hash: header.seal(),
-            })
-        }
-
-        async fn create_commit(
-            &self,
-            beacon_client: &BeaconClient,
-        ) -> anyhow::Result<GeneralizedBeaconCommit<STATE_ROOT_LEAF_INDEX>> {
-            GeneralizedBeaconCommit::from_beacon_root(
-                "state_root".into(),
-                self.beacon_root,
-                beacon_client,
-                self.child_timestamp,
-            )
-            .await
-        }
-    }
-
     impl HistoryCommit {
-        /// Creates a `HistoryCommit` from an EVM block header and a commitment header.
+        /// Creates a `HistoryCommit` from an EVM execution block header and a later commitment
+        /// header.
         ///
-        /// This method fetches the necessary data from the Ethereum and Beacon chain to construct a
-        /// `HistoryCommit`. It iterates through blocks from the EVM header's number up to
-        /// the commitment header's number, generating `StateCommit`s for each block in the range.
+        /// This method constructs a chain of proofs to link the `execution_header` to the
+        /// `commitment_header` via the Beacon Chain and the EIP-4788 beacon roots contract.
+        /// It effectively proves that the `execution_header` is an ancestor of a state verifiable
+        /// by the `commitment_header`.
         pub(crate) async fn from_headers<P>(
             execution_header: &Sealed<EthBlockHeader>,
             commitment_header: &Sealed<EthBlockHeader>,
@@ -167,161 +128,116 @@
             );
             let client = BeaconClient::new(beacon_url.clone()).context("invalid URL")?;
 
-            // create a regular beacon commit to the block header used for EVM execution
-<<<<<<< HEAD
-            let execution_commit =
-                BeaconCommit::from_header(execution_header, &rpc_provider, beacon_url).await?;
-            let commit_timestamp = U256::from(execution_commit.timestamp());
-=======
+            // 1. Create a beacon commitment for the `execution_header`.
+            // This establishes the target beacon root we need to eventually verify.
             let evm_commit = BeaconCommit::from_header(
-                evm_header,
+                execution_header,
                 CommitmentVersion::Beacon,
                 &rpc_provider,
                 beacon_url,
             )
-            .await?;
-            let BeaconBlockId::Eip4788(mut commit_ts) = evm_commit.block_id() else {
-                unreachable!()
+            .await
+            .context("failed to create beacon commit for the execution header")?;
+            let execution_commit = match evm_commit.clone().into_commit(execution_header.seal()) {
+                (BeaconBlockId::Eip4788(ts), beacon_root) => (U256::from(ts), beacon_root),
+                // `CommitmentVersion::Beacon` should always yield Eip4788
+                _ => unreachable!(),
             };
->>>>>>> 31925164
-            // safe unwrap: BeaconCommit::from_header checks that the proof can be processed
-            let commit_beacon_root = execution_commit
-                .process_proof(execution_header.seal())
-                .unwrap();
+
+            // 2. Initialize the backward chaining process starting from the `commitment_header`.
+            // `current_state_block_hash` is the block hash whose state we are currently inspecting
+            // `current_state_commit` is the beacon commit for `current_state_block_hash`'s state
+            let mut current_state_block_hash = commitment_header.seal();
+            let (mut current_state_commit, _) = create_beacon_commit(
+                commitment_header,
+                "state_root".into(), // we need to prove the state_root of the commitment_header
+                commitment_version,
+                &rpc_provider,
+                &client,
+            )
+            .await
+            .context("failed to create beacon commit for the commitment header")?;
 
             let mut state_commits: Vec<StateCommit> = Vec::new();
 
-            // derive state commits backward from the target commitment block to the execution block
-            let mut state_info = StateInfo::from_header(commitment_header, &rpc_provider).await?;
+            // loop backwards until we link to `execution_header`'s beacon root
             loop {
-                log::debug!("chained commitment for block {}", state_info.block_hash);
-
-<<<<<<< HEAD
-                // query the timestamp in the slot that the execution commit will eventually occupy
+                log::debug!("Processing state for block: {}", current_state_block_hash);
+
+                // 2a. Query the EIP-4788 contract *within the current state* for the timestamp in
+                // the slot that the execution commit will eventually occupy,
                 let timestamp = beacon_roots::get_timestamp(
-                    commit_timestamp,
+                    execution_commit.0,
                     &rpc_provider,
-                    state_info.block_hash.into(),
+                    current_state_block_hash.into(),
                 )
                 .await
                 .context("failed to get timestamp from beacon roots contract")?;
-                // using that timestamp, we can now call the contract as intended to get the
-                // corresponding parent beacon root
-=======
-            let mut state_block = evm_header.number;
-            loop {
-                state_block = std::cmp::min(state_block + step, target);
-
-                // get the header of the state block
-                let rpc_block = rpc_provider
-                    .get_block_by_number(state_block.into())
-                    .await
-                    .context("eth_getBlockByNumber failed")?
-                    .with_context(|| format!("block {} not found", state_block))?;
-                let header: EthBlockHeader = rpc_block
-                    .header
-                    .try_into()
-                    .with_context(|| format!("block {} invalid", state_block))?;
-                let header = header.seal_slow();
-
-                log::debug!(
-                    "chained commitment for block {} ({})",
-                    header.number,
-                    header.seal()
-                );
-
-                // derive the historic state needed to verify the previous beacon commitment
->>>>>>> 31925164
-                let (beacon_root, state) = BeaconRootsState::preflight_get(
+                // 2b. Preflight this contract call. This gives us the BeaconRootsState (proofs for
+                // the contract's storage) and the `parent_beacon_root` that the
+                // contract returns for `timestamp`.
+                let (parent_beacon_root, state_proof) = BeaconRootsState::preflight_get(
                     timestamp,
                     &rpc_provider,
-                    state_info.block_hash.into(),
+                    current_state_block_hash.into(),
                 )
                 .await
                 .context("failed to preflight beacon roots contract")?;
 
-<<<<<<< HEAD
-                // create a beacon commit for that state
-                let state_commit = state_info.create_commit(&client).await?;
-=======
-                // if the target is reached, create the final commitment in the specified version
-                if state_block == target {
-                    let (state_commit, beacon_root) = create_beacon_commit(
-                        &header,
-                        "state_root".into(),
-                        commitment_version,
-                        &rpc_provider,
-                        &client,
-                    )
-                    .await?;
-                    state_commit
-                        .verify(state.root(), beacon_root)
-                        .context("proof derived from API does not verify")?;
-
-                    state_commits.push(StateCommit {
-                        state,
-                        state_commit,
-                    });
-
-                    break;
-                }
-
-                // create a beacon commitment to that state
-                let (state_commit, beacon_root) = create_eip4788_beacon_commit(
-                    &header,
-                    "state_root".into(),
-                    &rpc_provider,
-                    &client,
-                )
-                .await?;
->>>>>>> 31925164
-                state_commit
-                    .verify(state.root(), state_info.beacon_root)
-                    .context("proof derived from API does not verify")?;
-<<<<<<< HEAD
-=======
-                match state_commit.block_id() {
-                    BeaconBlockId::Eip4788(ts) => commit_ts = ts,
-                    _ => unreachable!(),
-                }
-                commit_beacon_root = beacon_root;
->>>>>>> 31925164
-
+                // 2c. Store the fetched `BeaconRootsState` and commitment for the current state.
+                // These are inserted at the beginning as we are building the chain in reverse.
                 state_commits.insert(
                     0,
                     StateCommit {
-                        state,
-                        state_commit,
+                        state: state_proof,
+                        state_commit: current_state_commit,
                     },
                 );
-                // if the timestamp returned by the beacon roots contract matches the commitment's
-                // timestamp, we are done as we can now verify the commitment of the execution block
-                if timestamp == commit_timestamp {
+
+                // 2d. Check if the chain is complete. This happens if the beacon roots contract
+                // actually contained the execution commit.
+                if timestamp == execution_commit.0 {
+                    // if timestamps match, the parent beacon root must also match
                     ensure!(
-                        beacon_root == commit_beacon_root,
-                        "failed to verify beacon commit"
+                        parent_beacon_root == execution_commit.1,
+                        "failed to verify final beacon commit"
                     );
-                    break;
+                    break; // chain successfully linked
                 }
 
-                // if not, continue with the block returned by the beacon roots contract
-                let block_hash = client
-                    .get_execution_payload_block_hash(beacon_root)
+                // 2e. If not yet linked, prepare for the next iteration. The `parent_beacon_root`
+                // is the beacon root of an *earlier* block's state, and we need to find that
+                // execution block and repeat the process with its state.
+                current_state_block_hash = client
+                    .get_execution_payload_block_hash(parent_beacon_root)
                     .await
                     .with_context(|| {
-                        format!("failed to get execution payload for block {}", beacon_root)
+                        format!(
+                            "Failed to get execution payload block hash for beacon block {}",
+                            parent_beacon_root
+                        )
                     })?;
-                state_info = StateInfo {
-                    block_hash,
-                    beacon_root,
-                    child_timestamp: timestamp.to(),
-                };
+                // create the beacon commitment for the next state
+                current_state_commit = GeneralizedBeaconCommit::from_beacon_root(
+                    "state_root".into(),
+                    parent_beacon_root,
+                    &client,
+                    // the timestamp that an *even earlier* block would use to look it up
+                    BeaconBlockId::Eip4788(timestamp.to()),
+                )
+                .await
+                .with_context(|| {
+                    format!(
+                        "Failed to create beacon commit for new state block hash {}",
+                        current_state_block_hash
+                    )
+                })?;
             }
 
-            log::debug!("state commitments: {}", state_commits.len());
+            log::debug!("Generated {} state commitments", state_commits.len());
 
             Ok(HistoryCommit {
-                evm_commit: execution_commit,
+                evm_commit,
                 state_commits,
             })
         }
