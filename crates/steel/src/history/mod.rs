--- conflicted
+++ resolved
@@ -13,14 +13,9 @@
 // limitations under the License.
 
 //! Types related to commitments to a historical state.
-<<<<<<< HEAD
 use crate::{
     beacon, beacon::BeaconBlockId, BlockHeaderCommit, Commitment, CommitmentVersion, ComposeInput,
-    EvmBlockHeader,
 };
-=======
-use crate::{beacon, BlockHeaderCommit, Commitment, CommitmentVersion, ComposeInput};
->>>>>>> fd7e39bc
 use alloy_primitives::{Sealed, B256, U256};
 use beacon::{BeaconCommit, GeneralizedBeaconCommit, STATE_ROOT_LEAF_INDEX};
 use beacon_roots::{BeaconRootsContract, BeaconRootsState};
