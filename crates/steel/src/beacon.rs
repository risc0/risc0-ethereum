// Copyright 2025 RISC Zero, Inc.
//
// Licensed under the Apache License, Version 2.0 (the "License");
// you may not use this file except in compliance with the License.
// You may obtain a copy of the License at
//
//     http://www.apache.org/licenses/LICENSE-2.0
//
// Unless required by applicable law or agreed to in writing, software
// distributed under the License is distributed on an "AS IS" BASIS,
// WITHOUT WARRANTIES OR CONDITIONS OF ANY KIND, either express or implied.
// See the License for the specific language governing permissions and
// limitations under the License.

//! Types related to commitments to the beacon block root.
use crate::{merkle, BlockHeaderCommit, Commitment, CommitmentVersion, ComposeInput};
use alloy_primitives::{Sealed, B256};
use serde::{Deserialize, Serialize};
use std::fmt;

/// The generalized Merkle tree index of the `state_root` field in the `BeaconBlock`.
pub const STATE_ROOT_LEAF_INDEX: usize = 6434;

/// The generalized Merkle tree index of the `block_hash` field in the `BeaconBlock`.
pub const BLOCK_HASH_LEAF_INDEX: usize = 6444;

/// Input committing to the corresponding Beacon Chain block root.
pub type BeaconInput<F> = ComposeInput<F, BeaconCommit>;

/// A commitment that an execution block hash is included in a specific beacon block on the Ethereum
/// blockchain.
///
/// This type represents a commitment that proves the inclusion of an execution block's hash within
/// a particular beacon block on the Ethereum beacon chain. It relies on a Merkle proof to establish
/// this link, ensuring the integrity and verifiability of the connection between the execution
/// block and the beacon chain.
///
/// **Important:** This type currently relies on an underlying implementation that only supports the
/// Deneb fork of the beacon chain. If the beacon chain undergoes a future upgrade, this type's
/// functionality may be affected, potentially requiring updates to handle new block structures or
/// proof generation mechanisms.
///
/// Users should monitor for beacon chain upgrades and ensure they are using a compatible version of
/// this library.
pub type BeaconCommit = GeneralizedBeaconCommit<BLOCK_HASH_LEAF_INDEX>;

/// A beacon block identifier.
#[derive(Clone, Copy, Debug, Serialize, Deserialize)]
pub enum BeaconBlockId {
    /// Timestamp of the child execution block, to query the beacon block root using the EIP-4788
    /// beacon roots contract.
    Eip4788(u64),
    /// Slot of the beacon block.
    Slot(u64),
}

impl fmt::Display for BeaconBlockId {
    fn fmt(&self, f: &mut fmt::Formatter<'_>) -> fmt::Result {
        match self {
            BeaconBlockId::Eip4788(timestamp) => {
                write!(f, "eip4788-timestamp: {}", timestamp)
            }
            BeaconBlockId::Slot(slot) => write!(f, "slot: {}", slot),
        }
    }
}

impl BeaconBlockId {
    pub const fn as_version(&self) -> u16 {
        match self {
            BeaconBlockId::Eip4788(_) => CommitmentVersion::Beacon as u16,
            BeaconBlockId::Slot(_) => CommitmentVersion::Consensus as u16,
        }
    }
    pub const fn as_id(&self) -> u64 {
        match self {
            BeaconBlockId::Eip4788(ts) => *ts,
            BeaconBlockId::Slot(slot) => *slot,
        }
    }
}

/// A commitment to a field of the beacon block at a specific index in a Merkle tree, along with a
/// timestamp.
///
/// The constant generic parameter `LEAF_INDEX` specifies the generalized Merkle tree index of the
/// leaf node in the Merkle tree corresponding to the field.
#[derive(Clone, Serialize, Deserialize)]
pub struct GeneralizedBeaconCommit<const LEAF_INDEX: usize> {
    proof: Vec<B256>,
    block_id: BeaconBlockId,
}

impl<const LEAF_INDEX: usize> GeneralizedBeaconCommit<LEAF_INDEX> {
    /// Creates a new `GeneralizedBeaconCommit`.
    ///
    /// It panics if `LEAF_INDEX` is zero, because a Merkle tree cannot have a leaf at index 0.
    #[must_use]
    #[inline]
    pub const fn new(proof: Vec<B256>, block_id: BeaconBlockId) -> Self {
        assert!(LEAF_INDEX > 0);
        Self { proof, block_id }
    }

    /// Disassembles this `GeneralizedBeaconCommit`, returning the underlying Merkle proof and
    /// beacon block identifier.
    #[inline]
    pub fn into_parts(self) -> (Vec<B256>, BeaconBlockId) {
        (self.proof, self.block_id)
    }

    /// Calculates the root of the Merkle tree containing the given `leaf` hash at `LEAF_INDEX`,
    /// using the provided Merkle proof.
    #[inline]
    pub fn process_proof(&self, leaf: B256) -> Result<B256, merkle::InvalidProofError> {
        merkle::process_proof(leaf, &self.proof, LEAF_INDEX)
    }

    /// Verifies that the given `leaf` hash is present at the `LEAF_INDEX` in the Merkle tree
    /// represented by the `root` hash.
    #[inline]
    pub fn verify(&self, leaf: B256, root: B256) -> Result<(), merkle::InvalidProofError> {
        merkle::verify(leaf, &self.proof, LEAF_INDEX, root)
    }

    /// Returns the beacon block identifier (slot or timestamp).
    pub(crate) fn block_id(&self) -> BeaconBlockId {
        self.block_id
    }

    pub(crate) fn into_commit(self, leaf: B256) -> (BeaconBlockId, B256) {
        let beacon_root = self
            .process_proof(leaf)
            .expect("Invalid beacon inclusion proof");
        (self.block_id(), beacon_root)
    }
}

impl<H, const LEAF_INDEX: usize> BlockHeaderCommit<H> for GeneralizedBeaconCommit<LEAF_INDEX> {
    #[inline]
    fn commit(self, header: &Sealed<H>, config_id: B256) -> Commitment {
        let (block_id, beacon_root) = self.into_commit(header.seal());
        Commitment::new(
            block_id.as_version(),
            block_id.as_id(),
            beacon_root,
            config_id,
        )
    }
}

#[cfg(feature = "host")]
pub(crate) mod host {
    use super::*;
    use crate::{ethereum::EthBlockHeader, EvmBlockHeader};
    use alloy::{
        network::{Ethereum, Network},
        providers::Provider,
    };
    use alloy_primitives::B256;
    use anyhow::{bail, ensure, Context};
    use client::BeaconClient;
    use ethereum_consensus::{
        ssz::prelude::{proofs::Proof, *},
        types::SignedBeaconBlock,
        Fork,
    };
    use proofs::ProofAndWitness;
    use url::Url;

    pub(crate) mod client {
        use alloy_primitives::B256;
        use ethereum_consensus::{
            phase0::SignedBeaconBlockHeader, primitives::Root, types::mainnet::SignedBeaconBlock,
            Fork,
        };
        use reqwest::IntoUrl;
        use serde::{Deserialize, Serialize};
        use std::{collections::HashMap, fmt::Display};
        use url::Url;

        /// Errors returned by the [BeaconClient].
        #[derive(Debug, thiserror::Error)]
        pub enum Error {
            #[error("could not parse URL: {0}")]
            Url(#[from] url::ParseError),
            #[error("HTTP request failed: {0}")]
            Http(#[from] reqwest::Error),
            #[error("version field does not match data version")]
            VersionMismatch,
<<<<<<< HEAD
            #[error("block does not contain an execution payload")]
            NoExecutionPayload,
=======
            #[error("response is empty")]
            EmptyResponse,
>>>>>>> 31925164
        }

        /// Response returned by the `get_block_header` API.
        #[derive(Debug, Serialize, Deserialize)]
        pub struct BlockHeaderResponse {
            pub root: Root,
            pub canonical: bool,
            pub header: SignedBeaconBlockHeader,
        }

        /// Wrapper returned by the API calls.
        #[derive(Serialize, Deserialize)]
        struct Response<T> {
            data: T,
            #[serde(flatten)]
            meta: HashMap<String, serde_json::Value>,
        }

        /// Wrapper returned by the API calls that includes a version.
        #[derive(Serialize, Deserialize)]
        struct VersionedResponse<T> {
            version: Fork,
            #[serde(flatten)]
            inner: Response<T>,
        }

        /// Simple beacon API client for the `mainnet` preset that can query headers and blocks.
        pub struct BeaconClient {
            http: reqwest::Client,
            endpoint: Url,
        }

        impl BeaconClient {
            /// Creates a new beacon endpoint API client.
            pub fn new<U: IntoUrl>(endpoint: U) -> Result<Self, Error> {
                let client = reqwest::Client::new();
                Ok(Self {
                    http: client,
                    endpoint: endpoint.into_url()?,
                })
            }

            async fn http_get<T: serde::de::DeserializeOwned>(
                &self,
                path: &str,
            ) -> Result<T, Error> {
                let target = self.endpoint.join(path)?;
                let resp = self.http.get(target).send().await?;
                let value = resp.error_for_status()?.json().await?;
                Ok(value)
            }

            /// Retrieves block details for the given block id.
            pub async fn get_block(
                &self,
                block_id: impl Display,
            ) -> Result<SignedBeaconBlock, Error> {
                let path = format!("eth/v2/beacon/blocks/{block_id}");
                let result: VersionedResponse<SignedBeaconBlock> = self.http_get(&path).await?;
                if result.version.to_string() != result.inner.data.version().to_string() {
                    return Err(Error::VersionMismatch);
                }
                Ok(result.inner.data)
            }

<<<<<<< HEAD
            /// Retrieves the execution bock hash for the given block id.
            pub async fn get_execution_payload_block_hash(
                &self,
                block_id: impl Display,
            ) -> Result<B256, Error> {
                let signed_beacon_block = self.get_block(block_id).await?;
                let beacon_block = signed_beacon_block.message();
                let beacon_block_body = beacon_block.body();
                let execution_payload = beacon_block_body
                    .execution_payload()
                    .ok_or(Error::NoExecutionPayload)?;

                Ok(B256::from_slice(execution_payload.block_hash()))
=======
            /// Retrieves block headers with the given parent root.
            pub async fn get_header_for_parent_root(
                &self,
                parent_root: B256,
            ) -> Result<BlockHeaderResponse, Error> {
                let target = self.endpoint.join("eth/v1/beacon/headers")?;
                let params = [("parent_root", parent_root)];
                let resp = self.http.get(target).query(&params).send().await?;
                let mut result: Response<Vec<BlockHeaderResponse>> =
                    resp.error_for_status()?.json().await?;
                result.data.pop().ok_or(Error::EmptyResponse)
>>>>>>> 31925164
            }
        }
    }

    impl BeaconCommit {
        /// Creates a new `BeaconCommit` for the provided header which proofs the inclusion of the
        /// corresponding block hash in the referenced beacon block.
        pub(crate) async fn from_header<P>(
            header: &Sealed<EthBlockHeader>,
            commitment_version: CommitmentVersion,
            rpc_provider: P,
            beacon_url: Url,
        ) -> anyhow::Result<Self>
        where
            P: Provider<Ethereum>,
        {
            let client = BeaconClient::new(beacon_url).context("invalid URL")?;
            let (commit, beacon_root) = create_beacon_commit(
                header,
                "block_hash".into(),
                commitment_version,
                rpc_provider,
                &client,
            )
            .await?;
            commit
                .verify(header.seal(), beacon_root)
                .context("proof derived from API does not verify")?;

            log::info!(
                "Committing to beacon block: {{ {}, root: {} }}",
                commit.block_id(),
                beacon_root,
            );

            Ok(commit)
        }
    }

<<<<<<< HEAD
    impl<const LEAF_INDEX: usize> GeneralizedBeaconCommit<LEAF_INDEX> {
        pub(crate) async fn from_beacon_root(
            field: PathElement,
            parent_beacon_root: B256,
            beacon_client: &BeaconClient,
            timestamp: u64,
        ) -> anyhow::Result<Self> {
            let proof =
                create_execution_payload_proof(field, parent_beacon_root, beacon_client).await?;
            ensure!(proof.index == LEAF_INDEX, "field has the wrong leaf index");

            let commit = GeneralizedBeaconCommit::new(
                proof.branch.iter().map(|n| n.0.into()).collect(),
                timestamp,
            );

            Ok(commit)
        }
    }

    pub(crate) async fn get_child_header<P, H>(
=======
    /// Creates a beacon commitment that `field` is contained in the `ExecutionPayload` of the
    /// beacon block corresponding to `header` creating a [CommitmentVersion::Beacon] commitment.
    pub(crate) async fn create_eip4788_beacon_commit<P, H, const LEAF_INDEX: usize>(
>>>>>>> 31925164
        header: &Sealed<H>,
        rpc_provider: P,
    ) -> anyhow::Result<<Ethereum as Network>::HeaderResponse>
    where
        P: Provider<Ethereum>,
        H: EvmBlockHeader,
    {
        let child = {
            let child_number = header.number() + 1;
            let block_res = rpc_provider
                .get_block_by_number(child_number.into())
                .await
                .context("eth_getBlockByNumber failed")?;
            let block = block_res.with_context(|| {
                format!(
                    "beacon block commitment cannot be created for the most recent block; \
                    use `parent` tag instead: block {} does not have a child",
                    header.number()
                )
            })?;
            block.header
        };
        ensure!(
            child.parent_hash == header.seal(),
            "API returned invalid child block"
        );

        Ok(child)
    }

    /// Creates a beacon commitment that `field` is contained in the `ExecutionPayload` of the
    /// beacon block corresponding to `header`.
    pub(crate) async fn create_beacon_commit<P, H, const LEAF_INDEX: usize>(
        header: &Sealed<H>,
        field: PathElement,
        rpc_provider: P,
        beacon_client: &BeaconClient,
    ) -> anyhow::Result<(GeneralizedBeaconCommit<LEAF_INDEX>, B256)>
    where
        P: Provider<Ethereum>,
        H: EvmBlockHeader,
    {
        let child = get_child_header(header, rpc_provider).await?;
        let beacon_root = child
            .parent_beacon_block_root
            .context("parent_beacon_block_root missing in execution header")?;
<<<<<<< HEAD
        let commit = GeneralizedBeaconCommit::from_beacon_root(
            field,
            beacon_root,
            beacon_client,
            child.timestamp,
        )
        .await?;
=======
        let proof = create_execution_payload_proof(field, beacon_root, beacon_client).await?;
        ensure!(proof.index == LEAF_INDEX, "field has the wrong leaf index");

        let commit = GeneralizedBeaconCommit::new(
            proof.branch.iter().map(|n| n.0.into()).collect(),
            BeaconBlockId::Eip4788(child.timestamp),
        );
>>>>>>> 31925164

        Ok((commit, beacon_root))
    }

    /// Creates a beacon commitment that `field` is contained in the `ExecutionPayload` of the
    /// beacon block corresponding to `header` creating a [CommitmentVersion::Consensus] commitment.
    pub(crate) async fn create_slot_beacon_commit<P, H, const LEAF_INDEX: usize>(
        header: &Sealed<H>,
        field: PathElement,
        rpc_provider: P,
        beacon_client: &BeaconClient,
    ) -> anyhow::Result<(GeneralizedBeaconCommit<LEAF_INDEX>, B256)>
    where
        P: Provider<Ethereum>,
        H: EvmBlockHeader,
    {
        // query the beacon block corresponding to the given execution header
        let (beacon_root, beacon_header) = {
            // first, retrieve the corresponding full execution header
            let execution_header = rpc_provider
                .get_block_by_hash(header.seal())
                .await
                .context("eth_getBlockByHash failed")?
                .with_context(|| format!("block {} not found", header.seal()))?
                .header;
            let parent_root = execution_header
                .parent_beacon_block_root
                .context("parent_beacon_block_root missing in execution header")?;
            // then, retrieve the beacon header that contains the same parent root
            let response = beacon_client
                .get_header_for_parent_root(parent_root)
                .await
                .with_context(|| format!("failed to get header for parent root {}", parent_root))?;
            ensure!(
                response.header.message.parent_root.0 == parent_root.0,
                "API returned invalid beacon header"
            );
            (B256::from(response.root.0), response.header.message)
        };
        let proof = create_execution_payload_proof(field, beacon_root, beacon_client).await?;
        ensure!(proof.index == LEAF_INDEX, "field has the wrong leaf index");

        let commit = GeneralizedBeaconCommit::new(
            proof.branch.iter().map(|n| n.0.into()).collect(),
            BeaconBlockId::Slot(beacon_header.slot),
        );

        Ok((commit, beacon_root))
    }

    pub(crate) async fn create_beacon_commit<P, H, const LEAF_INDEX: usize>(
        header: &Sealed<H>,
        field: PathElement,
        commitment_version: CommitmentVersion,
        rpc_provider: P,
        beacon_client: &BeaconClient,
    ) -> anyhow::Result<(GeneralizedBeaconCommit<LEAF_INDEX>, B256)>
    where
        P: Provider<Ethereum>,
        H: EvmBlockHeader,
    {
        match commitment_version {
            CommitmentVersion::Beacon => {
                create_eip4788_beacon_commit(header, field, rpc_provider, beacon_client).await
            }
            CommitmentVersion::Consensus => {
                create_slot_beacon_commit(header, field, rpc_provider, beacon_client).await
            }
            _ => bail!("invalid commitment version"),
        }
    }

    /// Creates the Merkle inclusion proof of the element `field` in the `ExecutionPayload` of the
    /// beacon block with the given `beacon_root`.
    pub(super) async fn create_execution_payload_proof(
        field: PathElement,
        beacon_root: B256,
        client: &BeaconClient,
    ) -> anyhow::Result<Proof> {
        let signed_beacon_block = client
            .get_block(beacon_root)
            .await
            .with_context(|| format!("failed to get block {}", beacon_root))?;
        // create the inclusion proof of the execution block hash depending on the fork version
        let (proof, _) = match signed_beacon_block {
            SignedBeaconBlock::Deneb(signed_block) => {
                prove_execution_payload_field(signed_block.message, field)?
            }
            _ => {
                bail!(
                    "invalid version of block {}: expected {}; got {}",
                    beacon_root,
                    Fork::Deneb,
                    signed_beacon_block.version()
                );
            }
        };

        Ok(proof)
    }

    /// Creates the Merkle inclusion proof of the element `field` in the `ExecutionPayload` in the
    /// given `BeaconBlock`.
    fn prove_execution_payload_field<T: SimpleSerialize>(
        beacon_block: T,
        field: PathElement,
    ) -> Result<ProofAndWitness, MerkleizationError> {
        // the field is in the ExecutionPayload in the BeaconBlockBody in the BeaconBlock
        beacon_block.prove(&["body".into(), "execution_payload".into(), field])
    }

    #[cfg(test)]
    mod tests {
        use super::*;
        use alloy::{eips::BlockNumberOrTag, network::BlockResponse, providers::ProviderBuilder};

        const EL_URL: &str = "https://ethereum-rpc.publicnode.com";
        const CL_URL: &str = "https://ethereum-beacon-api.publicnode.com";

        #[tokio::test]
        #[ignore = "queries actual RPC nodes"]
        async fn create_execution_payload_proof() {
            let el = ProviderBuilder::new().connect(EL_URL).await.unwrap();
            let cl = BeaconClient::new(CL_URL).unwrap();

            let block = el
                .get_block_by_number(BlockNumberOrTag::Latest)
                .await
                .expect("eth_getBlockByNumber failed")
                .unwrap();
            let beacon_root = block.header().parent_beacon_block_root.unwrap();

            let block_hash = block.header().parent_hash;
            let proof =
                super::create_execution_payload_proof("block_hash".into(), beacon_root, &cl)
                    .await
                    .expect("proving 'block_hash' failed");
            let branch: Vec<B256> = proof.branch.iter().map(|n| n.0.into()).collect();
            merkle::verify(block_hash, &branch, BLOCK_HASH_LEAF_INDEX, beacon_root).unwrap();
        }

        #[tokio::test]
        #[ignore = "queries actual RPC nodes"]
        async fn create_slot_beacon_commit() {
            let el = ProviderBuilder::new().connect(EL_URL).await.unwrap();
            let cl = BeaconClient::new(CL_URL).unwrap();

            let block = el
                .get_block_by_number(BlockNumberOrTag::Latest)
                .await
                .expect("eth_getBlockByNumber failed")
                .unwrap();
            let header: Sealed<EthBlockHeader> = Sealed::new(block.header.try_into().unwrap());

            let (commit, _): (BeaconCommit, B256) =
                super::create_slot_beacon_commit(&header, "block_hash".into(), &el, &cl)
                    .await
                    .unwrap();

            // verify the commitment by querying the beacon client
            let (block_id, block_root) = dbg!(commit.into_commit(header.seal()));
            let beacon_block = cl.get_block(block_id.as_id()).await.unwrap();
            assert_eq!(
                block_root.to_string(),
                beacon_block.message().hash_tree_root().unwrap().to_string()
            );
        }
    }
}<|MERGE_RESOLUTION|>--- conflicted
+++ resolved
@@ -153,10 +153,7 @@
 pub(crate) mod host {
     use super::*;
     use crate::{ethereum::EthBlockHeader, EvmBlockHeader};
-    use alloy::{
-        network::{Ethereum, Network},
-        providers::Provider,
-    };
+    use alloy::{network::Ethereum, providers::Provider};
     use alloy_primitives::B256;
     use anyhow::{bail, ensure, Context};
     use client::BeaconClient;
@@ -188,13 +185,10 @@
             Http(#[from] reqwest::Error),
             #[error("version field does not match data version")]
             VersionMismatch,
-<<<<<<< HEAD
+            #[error("response is empty")]
+            EmptyResponse,
             #[error("block does not contain an execution payload")]
             NoExecutionPayload,
-=======
-            #[error("response is empty")]
-            EmptyResponse,
->>>>>>> 31925164
         }
 
         /// Response returned by the `get_block_header` API.
@@ -260,7 +254,19 @@
                 Ok(result.inner.data)
             }
 
-<<<<<<< HEAD
+            /// Retrieves block headers with the given parent root.
+            pub async fn get_header_for_parent_root(
+                &self,
+                parent_root: B256,
+            ) -> Result<BlockHeaderResponse, Error> {
+                let target = self.endpoint.join("eth/v1/beacon/headers")?;
+                let params = [("parent_root", parent_root)];
+                let resp = self.http.get(target).query(&params).send().await?;
+                let mut result: Response<Vec<BlockHeaderResponse>> =
+                    resp.error_for_status()?.json().await?;
+                result.data.pop().ok_or(Error::EmptyResponse)
+            }
+
             /// Retrieves the execution bock hash for the given block id.
             pub async fn get_execution_payload_block_hash(
                 &self,
@@ -274,19 +280,6 @@
                     .ok_or(Error::NoExecutionPayload)?;
 
                 Ok(B256::from_slice(execution_payload.block_hash()))
-=======
-            /// Retrieves block headers with the given parent root.
-            pub async fn get_header_for_parent_root(
-                &self,
-                parent_root: B256,
-            ) -> Result<BlockHeaderResponse, Error> {
-                let target = self.endpoint.join("eth/v1/beacon/headers")?;
-                let params = [("parent_root", parent_root)];
-                let resp = self.http.get(target).query(&params).send().await?;
-                let mut result: Response<Vec<BlockHeaderResponse>> =
-                    resp.error_for_status()?.json().await?;
-                result.data.pop().ok_or(Error::EmptyResponse)
->>>>>>> 31925164
             }
         }
     }
@@ -326,13 +319,12 @@
         }
     }
 
-<<<<<<< HEAD
     impl<const LEAF_INDEX: usize> GeneralizedBeaconCommit<LEAF_INDEX> {
         pub(crate) async fn from_beacon_root(
             field: PathElement,
             parent_beacon_root: B256,
             beacon_client: &BeaconClient,
-            timestamp: u64,
+            block_id: BeaconBlockId,
         ) -> anyhow::Result<Self> {
             let proof =
                 create_execution_payload_proof(field, parent_beacon_root, beacon_client).await?;
@@ -340,22 +332,21 @@
 
             let commit = GeneralizedBeaconCommit::new(
                 proof.branch.iter().map(|n| n.0.into()).collect(),
-                timestamp,
+                block_id,
             );
 
             Ok(commit)
         }
     }
 
-    pub(crate) async fn get_child_header<P, H>(
-=======
     /// Creates a beacon commitment that `field` is contained in the `ExecutionPayload` of the
     /// beacon block corresponding to `header` creating a [CommitmentVersion::Beacon] commitment.
-    pub(crate) async fn create_eip4788_beacon_commit<P, H, const LEAF_INDEX: usize>(
->>>>>>> 31925164
+    async fn create_eip4788_beacon_commit<P, H, const LEAF_INDEX: usize>(
         header: &Sealed<H>,
+        field: PathElement,
         rpc_provider: P,
-    ) -> anyhow::Result<<Ethereum as Network>::HeaderResponse>
+        beacon_client: &BeaconClient,
+    ) -> anyhow::Result<(GeneralizedBeaconCommit<LEAF_INDEX>, B256)>
     where
         P: Provider<Ethereum>,
         H: EvmBlockHeader,
@@ -380,49 +371,23 @@
             "API returned invalid child block"
         );
 
-        Ok(child)
-    }
-
-    /// Creates a beacon commitment that `field` is contained in the `ExecutionPayload` of the
-    /// beacon block corresponding to `header`.
-    pub(crate) async fn create_beacon_commit<P, H, const LEAF_INDEX: usize>(
-        header: &Sealed<H>,
-        field: PathElement,
-        rpc_provider: P,
-        beacon_client: &BeaconClient,
-    ) -> anyhow::Result<(GeneralizedBeaconCommit<LEAF_INDEX>, B256)>
-    where
-        P: Provider<Ethereum>,
-        H: EvmBlockHeader,
-    {
-        let child = get_child_header(header, rpc_provider).await?;
         let beacon_root = child
             .parent_beacon_block_root
             .context("parent_beacon_block_root missing in execution header")?;
-<<<<<<< HEAD
         let commit = GeneralizedBeaconCommit::from_beacon_root(
             field,
             beacon_root,
             beacon_client,
-            child.timestamp,
+            BeaconBlockId::Eip4788(child.timestamp),
         )
         .await?;
-=======
-        let proof = create_execution_payload_proof(field, beacon_root, beacon_client).await?;
-        ensure!(proof.index == LEAF_INDEX, "field has the wrong leaf index");
-
-        let commit = GeneralizedBeaconCommit::new(
-            proof.branch.iter().map(|n| n.0.into()).collect(),
-            BeaconBlockId::Eip4788(child.timestamp),
-        );
->>>>>>> 31925164
 
         Ok((commit, beacon_root))
     }
 
     /// Creates a beacon commitment that `field` is contained in the `ExecutionPayload` of the
     /// beacon block corresponding to `header` creating a [CommitmentVersion::Consensus] commitment.
-    pub(crate) async fn create_slot_beacon_commit<P, H, const LEAF_INDEX: usize>(
+    async fn create_slot_beacon_commit<P, H, const LEAF_INDEX: usize>(
         header: &Sealed<H>,
         field: PathElement,
         rpc_provider: P,
@@ -455,17 +420,19 @@
             );
             (B256::from(response.root.0), response.header.message)
         };
-        let proof = create_execution_payload_proof(field, beacon_root, beacon_client).await?;
-        ensure!(proof.index == LEAF_INDEX, "field has the wrong leaf index");
-
-        let commit = GeneralizedBeaconCommit::new(
-            proof.branch.iter().map(|n| n.0.into()).collect(),
+        let commit = GeneralizedBeaconCommit::from_beacon_root(
+            field,
+            beacon_root,
+            beacon_client,
             BeaconBlockId::Slot(beacon_header.slot),
-        );
+        )
+        .await?;
 
         Ok((commit, beacon_root))
     }
 
+    /// Creates a beacon commitment that `field` is contained in the `ExecutionPayload` of the
+    /// beacon block corresponding to `header`.
     pub(crate) async fn create_beacon_commit<P, H, const LEAF_INDEX: usize>(
         header: &Sealed<H>,
         field: PathElement,
@@ -490,7 +457,7 @@
 
     /// Creates the Merkle inclusion proof of the element `field` in the `ExecutionPayload` of the
     /// beacon block with the given `beacon_root`.
-    pub(super) async fn create_execution_payload_proof(
+    async fn create_execution_payload_proof(
         field: PathElement,
         beacon_root: B256,
         client: &BeaconClient,
@@ -537,7 +504,7 @@
 
         #[tokio::test]
         #[ignore = "queries actual RPC nodes"]
-        async fn create_execution_payload_proof() {
+        async fn create_eip4788_beacon_commit() {
             let el = ProviderBuilder::new().connect(EL_URL).await.unwrap();
             let cl = BeaconClient::new(CL_URL).unwrap();
 
@@ -546,15 +513,26 @@
                 .await
                 .expect("eth_getBlockByNumber failed")
                 .unwrap();
-            let beacon_root = block.header().parent_beacon_block_root.unwrap();
-
-            let block_hash = block.header().parent_hash;
-            let proof =
-                super::create_execution_payload_proof("block_hash".into(), beacon_root, &cl)
+
+            let timestamp = block.header().timestamp;
+            let parent_beacon_root = block.header().parent_beacon_block_root.unwrap();
+
+            let block = el
+                .get_block_by_hash(block.header().parent_hash)
+                .await
+                .expect("eth_getBlockByNumber failed")
+                .unwrap();
+            let header: Sealed<EthBlockHeader> = Sealed::new(block.header.try_into().unwrap());
+
+            let (commit, _): (BeaconCommit, B256) =
+                super::create_eip4788_beacon_commit(&header, "block_hash".into(), &el, &cl)
                     .await
-                    .expect("proving 'block_hash' failed");
-            let branch: Vec<B256> = proof.branch.iter().map(|n| n.0.into()).collect();
-            merkle::verify(block_hash, &branch, BLOCK_HASH_LEAF_INDEX, beacon_root).unwrap();
+                    .unwrap();
+
+            // verify the commitment by querying the beacon client
+            let (block_id, block_root) = dbg!(commit.into_commit(header.seal()));
+            assert_eq!(block_id.as_id(), timestamp);
+            assert_eq!(block_root, parent_beacon_root);
         }
 
         #[tokio::test]
