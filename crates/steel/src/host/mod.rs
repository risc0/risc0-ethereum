// Copyright 2025 RISC Zero, Inc.
//
// Licensed under the Apache License, Version 2.0 (the "License");
// you may not use this file except in compliance with the License.
// You may obtain a copy of the License at
//
//     http://www.apache.org/licenses/LICENSE-2.0
//
// Unless required by applicable law or agreed to in writing, software
// distributed under the License is distributed on an "AS IS" BASIS,
// WITHOUT WARRANTIES OR CONDITIONS OF ANY KIND, either express or implied.
// See the License for the specific language governing permissions and
// limitations under the License.

//! Functionality that is only needed for the host and not the guest.
use crate::{
    beacon::BeaconCommit, block::BlockInput, ethereum::EthEvmEnv, history::HistoryCommit,
    BlockHeaderCommit, Commitment, CommitmentVersion, ComposeInput, EvmEnv, EvmFactory, EvmInput,
};
use alloy::{
    eips::{
        eip1898::{HexStringMissingPrefixError, ParseBlockNumberError},
        BlockId as AlloyBlockId,
    },
    network::{Ethereum, Network},
    providers::Provider,
    rpc::types::BlockNumberOrTag as AlloyBlockNumberOrTag,
};
use alloy_primitives::{BlockHash, B256};
use anyhow::{ensure, Result};
use db::{ProofDb, ProviderDb};
use std::{
    fmt::{self, Debug, Display},
    str::FromStr,
};
use url::Url;

mod builder;
pub mod db;

use crate::ethereum::EthEvmInput;
pub use builder::EvmEnvBuilder;

/// A Block Identifier.
#[derive(Clone, Copy, Debug, PartialEq, Eq, Hash)]
enum BlockId {
    /// A block hash
    Hash(BlockHash),
    /// A block number or tag (e.g. latest)
    Number(BlockNumberOrTag),
}

impl BlockId {
    /// Converts the `BlockId` into the corresponding RPC type.
    async fn into_rpc_type<N, P>(self, provider: P) -> Result<AlloyBlockId>
    where
        N: Network,
        P: Provider<N>,
    {
        let id = match self {
            BlockId::Hash(hash) => hash.into(),
            BlockId::Number(number) => match number {
                BlockNumberOrTag::Latest => AlloyBlockNumberOrTag::Latest,
                BlockNumberOrTag::Parent => {
                    let latest = provider.get_block_number().await?;
                    ensure!(latest > 0, "genesis does not have a parent");
                    AlloyBlockNumberOrTag::Number(latest - 1)
                }
                BlockNumberOrTag::Safe => AlloyBlockNumberOrTag::Safe,
                BlockNumberOrTag::Finalized => AlloyBlockNumberOrTag::Finalized,
                BlockNumberOrTag::Number(n) => AlloyBlockNumberOrTag::Number(n),
            }
            .into(),
        };
        Ok(id)
    }
}

impl Default for BlockId {
    fn default() -> Self {
        BlockId::Number(BlockNumberOrTag::default())
    }
}

impl Display for BlockId {
    fn fmt(&self, f: &mut fmt::Formatter<'_>) -> fmt::Result {
        match self {
            Self::Hash(hash) => Display::fmt(&hash, f),
            Self::Number(num) => Display::fmt(&num, f),
        }
    }
}

/// A block number (or tag - "latest", "safe", "finalized").
/// This enum is used to specify which block to query when interacting with the blockchain.
#[derive(Clone, Copy, Debug, Default, PartialEq, Eq, Hash)]
pub enum BlockNumberOrTag {
    /// The most recent block in the canonical chain observed by the client.
    #[default]
    Latest,
    /// The parent of the most recent block in the canonical chain observed by the client.
    /// This is equivalent to `Latest - 1`.
    Parent,
    /// The most recent block considered "safe" by the client. This typically refers to a block
    /// that is sufficiently deep in the chain to be considered irreversible.
    Safe,
    /// The most recent finalized block in the chain. Finalized blocks are guaranteed to be
    /// part of the canonical chain.
    Finalized,
    /// A specific block number in the canonical chain.
    Number(u64),
}

impl FromStr for BlockNumberOrTag {
    type Err = ParseBlockNumberError;

    fn from_str(s: &str) -> std::result::Result<Self, Self::Err> {
        let block = match s {
            "latest" => Self::Latest,
            "parent" => Self::Parent,
            "safe" => Self::Safe,
            "finalized" => Self::Finalized,
            _ => {
                if let Some(hex_val) = s.strip_prefix("0x") {
                    let number = u64::from_str_radix(hex_val, 16);
                    Self::Number(number?)
                } else {
                    return Err(HexStringMissingPrefixError::default().into());
                }
            }
        };
        Ok(block)
    }
}

impl Display for BlockNumberOrTag {
    fn fmt(&self, f: &mut fmt::Formatter<'_>) -> fmt::Result {
        match self {
            Self::Number(x) => write!(f, "0x{x:x}"),
            Self::Latest => f.write_str("latest"),
            Self::Parent => f.write_str("parent"),
            Self::Safe => f.write_str("safe"),
            Self::Finalized => f.write_str("finalized"),
        }
    }
}

/// Alias for readability, do not make public.
pub(crate) type HostEvmEnv<D, F, C> = EvmEnv<ProofDb<D>, F, HostCommit<C>>;
type EthHostEvmEnv<D, C> = EthEvmEnv<ProofDb<D>, HostCommit<C>>;

/// Wrapper for the commit on the host.
pub struct HostCommit<C> {
    inner: C,
    config_id: B256,
}

impl<D, FACTORY: EvmFactory, C> HostEvmEnv<D, FACTORY, C>
where
    D: Send + 'static,
{
    /// Runs the provided closure that requires mutable access to the database on a thread where
    /// blocking is acceptable.
    ///
    /// It panics if the closure panics.
    /// This function is necessary because mutable references to the database cannot be passed
    /// directly to `tokio::task::spawn_blocking`. Instead, the database is temporarily taken out of
    /// the `HostEvmEnv`, moved into the blocking task, and then restored after the task completes.
    #[allow(dead_code)]
    pub(crate) async fn spawn_with_db<F, R>(&mut self, f: F) -> R
    where
        F: FnOnce(&mut ProofDb<D>) -> R + Send + 'static,
        R: Send + 'static,
    {
        // as mutable references are not possible, the DB must be moved in and out of the task
        let mut db = self.db.take().unwrap();

        let (result, db) = tokio::task::spawn_blocking(move || (f(&mut db), db))
            .await
            .expect("DB execution panicked");

        // restore the DB, so that we never return an env without a DB
        self.db = Some(db);

        result
    }
}

impl<D, F: EvmFactory, C> HostEvmEnv<D, F, C> {
    /// Extends the environment with the contents of another compatible environment.
    ///
    /// ### Errors
    ///
    /// It returns an error if the environments are inconsistent, specifically if:
    /// - The configurations don't match
    /// - The headers don't match
    ///
    /// ### Panics
    ///
    /// It panics if the database states conflict.
    ///
    /// ### Use Cases
    ///
    /// This method is particularly useful for combining results from parallel preflights,
    /// allowing you to execute multiple independent operations and merge their environments.
    ///
    /// ### Example
<<<<<<< HEAD
    /// ```rust
    /// # use risc0_steel::{ethereum::{ETH_MAINNET_CHAIN_SPEC, EthEvmEnv}, Contract};
=======
    /// ```rust,no_run
    /// # use risc0_steel::{ethereum::EthEvmEnv, Contract};
>>>>>>> 0ce08f3e
    /// # use alloy_primitives::address;
    /// # use alloy_sol_types::sol;
    /// # #[tokio::main(flavor = "current_thread")]
    /// # async fn main() -> anyhow::Result<()> {
    /// # sol! {
    /// #    interface IERC20 {
    /// #        function balanceOf(address account) external view returns (uint);
    /// #    }
    /// # }
    /// let call =
    ///     IERC20::balanceOfCall { account: address!("F977814e90dA44bFA03b6295A0616a897441aceC") };
    /// # let usdt_addr = address!("dAC17F958D2ee523a2206206994597C13D831ec7");
    /// # let usdc_addr = address!("A0b86991c6218b36c1d19D4a2e9Eb0cE3606eB48");
    ///
    /// let url = "https://ethereum-rpc.publicnode.com".parse()?;
    /// let builder = EthEvmEnv::builder().rpc(url).chain_spec(&ETH_MAINNET_CHAIN_SPEC);
    ///
    /// let mut env1 = builder.clone().build().await?;
    /// let block_hash = env1.header().seal();
    /// let mut contract1 = Contract::preflight(usdt_addr, &mut env1);
    /// // build second env on the same block
    /// let mut env2 = builder.block_hash(block_hash).build().await?;
    /// let mut contract2 = Contract::preflight(usdc_addr, &mut env2);
    ///
    /// tokio::join!(contract1.call_builder(&call).call(), contract2.call_builder(&call).call());
    ///
    /// env1.extend(env2)?;
    /// let evm_input = env1.into_input().await?;
    /// # _ = evm_input.into_env(&ETH_MAINNET_CHAIN_SPEC);
    /// # Ok(())
    /// # }
    /// ```
    pub fn extend(&mut self, other: Self) -> Result<()> {
        ensure!(self.chain_id == other.chain_id, "configuration mismatch");
        ensure!(self.spec == other.spec, "configuration mismatch");
        ensure!(
            self.header.seal() == other.header.seal(),
            "execution header mismatch"
        );
        // the commitments do not need to match as long as the cfg_env is consistent
        self.db_mut().extend(other.db.unwrap());

        Ok(())
    }
}

impl<N, P, F> HostEvmEnv<ProviderDb<N, P>, F, ()>
where
    N: Network,
    P: Provider<N>,
    F: EvmFactory,
    F::Header: TryFrom<<N as Network>::HeaderResponse>,
    <F::Header as TryFrom<<N as Network>::HeaderResponse>>::Error: Display,
{
    /// Converts the environment into a [EvmInput] committing to an execution block hash.
    pub async fn into_input(self) -> Result<EvmInput<F>> {
        let input = BlockInput::from_proof_db(self.db.unwrap(), self.header).await?;

        Ok(EvmInput::Block(input))
    }
}

impl<D, F: EvmFactory, C: Clone + BlockHeaderCommit<F::Header>> HostEvmEnv<D, F, C> {
    /// Returns the [Commitment] used to validate the environment.
    pub fn commitment(&self) -> Commitment {
        self.commit
            .inner
            .clone()
            .commit(&self.header, self.commit.config_id)
    }
}

impl<P> EthHostEvmEnv<ProviderDb<Ethereum, P>, BeaconCommit>
where
    P: Provider<Ethereum>,
{
    /// Converts the environment into a [EvmInput] committing to a Beacon Chain block root.
    pub async fn into_input(self) -> Result<EthEvmInput> {
        let input = BlockInput::from_proof_db(self.db.unwrap(), self.header).await?;

        Ok(EvmInput::Beacon(ComposeInput::new(
            input,
            self.commit.inner,
        )))
    }
}

impl<P> EthHostEvmEnv<ProviderDb<Ethereum, P>, HistoryCommit>
where
    P: Provider<Ethereum>,
{
    /// Converts the environment into a [EvmInput] recursively committing to multiple Beacon Chain
    /// block roots.
    #[stability::unstable(feature = "history")]
    pub async fn into_input(self) -> Result<EthEvmInput> {
        let input = BlockInput::from_proof_db(self.db.unwrap(), self.header).await?;

        Ok(EvmInput::History(ComposeInput::new(
            input,
            self.commit.inner,
        )))
    }
}

impl<P> EthHostEvmEnv<ProviderDb<Ethereum, P>, ()>
where
    P: Provider<Ethereum>,
{
    /// Converts the environment into a [EvmInput] committing to an Ethereum Beacon block root.
    #[deprecated(
        since = "0.14.0",
        note = "use `EvmEnv::builder().beacon_api()` instead"
    )]
    pub async fn into_beacon_input(self, url: Url) -> Result<EthEvmInput> {
        let commit = BeaconCommit::from_header(
            self.header(),
            CommitmentVersion::Beacon,
            self.db().inner().provider(),
            url,
        )
        .await?;
        let input = BlockInput::from_proof_db(self.db.unwrap(), self.header).await?;

        Ok(EvmInput::Beacon(ComposeInput::new(input, commit)))
    }
}<|MERGE_RESOLUTION|>--- conflicted
+++ resolved
@@ -205,13 +205,8 @@
     /// allowing you to execute multiple independent operations and merge their environments.
     ///
     /// ### Example
-<<<<<<< HEAD
-    /// ```rust
+    /// ```rust,no_run
     /// # use risc0_steel::{ethereum::{ETH_MAINNET_CHAIN_SPEC, EthEvmEnv}, Contract};
-=======
-    /// ```rust,no_run
-    /// # use risc0_steel::{ethereum::EthEvmEnv, Contract};
->>>>>>> 0ce08f3e
     /// # use alloy_primitives::address;
     /// # use alloy_sol_types::sol;
     /// # #[tokio::main(flavor = "current_thread")]
