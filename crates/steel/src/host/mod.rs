// Copyright 2025 RISC Zero, Inc.
//
// Licensed under the Apache License, Version 2.0 (the "License");
// you may not use this file except in compliance with the License.
// You may obtain a copy of the License at
//
//     http://www.apache.org/licenses/LICENSE-2.0
//
// Unless required by applicable law or agreed to in writing, software
// distributed under the License is distributed on an "AS IS" BASIS,
// WITHOUT WARRANTIES OR CONDITIONS OF ANY KIND, either express or implied.
// See the License for the specific language governing permissions and
// limitations under the License.

//! Functionality that is only needed for the host and not the guest.
use crate::{
<<<<<<< HEAD
    beacon::BeaconCommit, block::BlockInput, ethereum::EthEvmEnv, history::HistoryCommit,
    BlockHeaderCommit, Commitment, ComposeInput, EvmEnv, EvmFactory, EvmInput,
=======
    beacon::BeaconCommit, block::BlockInput, config::ChainSpec, ethereum::EthEvmEnv,
    history::HistoryCommit, BlockHeaderCommit, Commitment, CommitmentVersion, ComposeInput,
    EvmBlockHeader, EvmEnv, EvmFactory, EvmInput,
>>>>>>> 31925164
};
use alloy::{
    eips::{
        eip1898::{HexStringMissingPrefixError, ParseBlockNumberError},
        BlockId as AlloyBlockId,
    },
    network::{Ethereum, Network},
    providers::Provider,
    rpc::types::BlockNumberOrTag as AlloyBlockNumberOrTag,
};
use alloy_primitives::{BlockHash, B256};
use anyhow::{ensure, Result};
use db::{ProofDb, ProviderDb};
use std::{
    fmt::{self, Debug, Display},
    str::FromStr,
};
use url::Url;

mod builder;
pub mod db;

use crate::ethereum::EthEvmInput;
pub use builder::EvmEnvBuilder;

/// A Block Identifier.
#[derive(Clone, Copy, Debug, PartialEq, Eq, Hash)]
enum BlockId {
    /// A block hash
    Hash(BlockHash),
    /// A block number or tag (e.g. latest)
    Number(BlockNumberOrTag),
}

impl BlockId {
    /// Converts the `BlockId` into the corresponding RPC type.
    async fn into_rpc_type<N, P>(self, provider: P) -> Result<AlloyBlockId>
    where
        N: Network,
        P: Provider<N>,
    {
        let id = match self {
            BlockId::Hash(hash) => hash.into(),
            BlockId::Number(number) => match number {
                BlockNumberOrTag::Latest => AlloyBlockNumberOrTag::Latest,
                BlockNumberOrTag::Parent => {
                    let latest = provider.get_block_number().await?;
                    ensure!(latest > 0, "genesis does not have a parent");
                    AlloyBlockNumberOrTag::Number(latest - 1)
                }
                BlockNumberOrTag::Safe => AlloyBlockNumberOrTag::Safe,
                BlockNumberOrTag::Finalized => AlloyBlockNumberOrTag::Finalized,
                BlockNumberOrTag::Number(n) => AlloyBlockNumberOrTag::Number(n),
            }
            .into(),
        };
        Ok(id)
    }
}

impl Default for BlockId {
    fn default() -> Self {
        BlockId::Number(BlockNumberOrTag::default())
    }
}

impl Display for BlockId {
    fn fmt(&self, f: &mut fmt::Formatter<'_>) -> fmt::Result {
        match self {
            Self::Hash(hash) => Display::fmt(&hash, f),
            Self::Number(num) => Display::fmt(&num, f),
        }
    }
}

/// A block number (or tag - "latest", "safe", "finalized").
/// This enum is used to specify which block to query when interacting with the blockchain.
#[derive(Clone, Copy, Debug, Default, PartialEq, Eq, Hash)]
pub enum BlockNumberOrTag {
    /// The most recent block in the canonical chain observed by the client.
    #[default]
    Latest,
    /// The parent of the most recent block in the canonical chain observed by the client.
    /// This is equivalent to `Latest - 1`.
    Parent,
    /// The most recent block considered "safe" by the client. This typically refers to a block
    /// that is sufficiently deep in the chain to be considered irreversible.
    Safe,
    /// The most recent finalized block in the chain. Finalized blocks are guaranteed to be
    /// part of the canonical chain.
    Finalized,
    /// A specific block number in the canonical chain.
    Number(u64),
}

impl FromStr for BlockNumberOrTag {
    type Err = ParseBlockNumberError;

    fn from_str(s: &str) -> std::result::Result<Self, Self::Err> {
        let block = match s {
            "latest" => Self::Latest,
            "parent" => Self::Parent,
            "safe" => Self::Safe,
            "finalized" => Self::Finalized,
            _ => {
                if let Some(hex_val) = s.strip_prefix("0x") {
                    let number = u64::from_str_radix(hex_val, 16);
                    Self::Number(number?)
                } else {
                    return Err(HexStringMissingPrefixError::default().into());
                }
            }
        };
        Ok(block)
    }
}

impl Display for BlockNumberOrTag {
    fn fmt(&self, f: &mut fmt::Formatter<'_>) -> fmt::Result {
        match self {
            Self::Number(x) => write!(f, "0x{x:x}"),
            Self::Latest => f.write_str("latest"),
            Self::Parent => f.write_str("parent"),
            Self::Safe => f.write_str("safe"),
            Self::Finalized => f.write_str("finalized"),
        }
    }
}

/// Alias for readability, do not make public.
pub(crate) type HostEvmEnv<D, F, C> = EvmEnv<ProofDb<D>, F, HostCommit<C>>;
type EthHostEvmEnv<D, C> = EthEvmEnv<ProofDb<D>, HostCommit<C>>;

/// Wrapper for the commit on the host.
pub struct HostCommit<C> {
    inner: C,
    config_id: B256,
}

impl<D, FACTORY: EvmFactory, C> HostEvmEnv<D, FACTORY, C>
where
    D: Send + 'static,
{
    /// Runs the provided closure that requires mutable access to the database on a thread where
    /// blocking is acceptable.
    ///
    /// It panics if the closure panics.
    /// This function is necessary because mutable references to the database cannot be passed
    /// directly to `tokio::task::spawn_blocking`. Instead, the database is temporarily taken out of
    /// the `HostEvmEnv`, moved into the blocking task, and then restored after the task completes.
    #[allow(dead_code)]
    pub(crate) async fn spawn_with_db<F, R>(&mut self, f: F) -> R
    where
        F: FnOnce(&mut ProofDb<D>) -> R + Send + 'static,
        R: Send + 'static,
    {
        // as mutable references are not possible, the DB must be moved in and out of the task
        let mut db = self.db.take().unwrap();

        let (result, db) = tokio::task::spawn_blocking(move || (f(&mut db), db))
            .await
            .expect("DB execution panicked");

        // restore the DB, so that we never return an env without a DB
        self.db = Some(db);

        result
    }
}

impl<D, F: EvmFactory, C> HostEvmEnv<D, F, C> {
    /// Extends the environment with the contents of another compatible environment.
    ///
    /// ### Errors
    ///
    /// It returns an error if the environments are inconsistent, specifically if:
    /// - The configurations don't match
    /// - The headers don't match
    ///
    /// ### Panics
    ///
    /// It panics if the database states conflict.
    ///
    /// ### Use Cases
    ///
    /// This method is particularly useful for combining results from parallel preflights,
    /// allowing you to execute multiple independent operations and merge their environments.
    ///
    /// ### Example
    /// ```rust
    /// # use risc0_steel::{ethereum::{ETH_MAINNET_CHAIN_SPEC, EthEvmEnv}, Contract};
    /// # use alloy_primitives::address;
    /// # use alloy_sol_types::sol;
    /// # #[tokio::main(flavor = "current_thread")]
    /// # async fn main() -> anyhow::Result<()> {
    /// # sol! {
    /// #    interface IERC20 {
    /// #        function balanceOf(address account) external view returns (uint);
    /// #    }
    /// # }
    /// let call =
    ///     IERC20::balanceOfCall { account: address!("F977814e90dA44bFA03b6295A0616a897441aceC") };
    /// # let usdt_addr = address!("dAC17F958D2ee523a2206206994597C13D831ec7");
    /// # let usdc_addr = address!("A0b86991c6218b36c1d19D4a2e9Eb0cE3606eB48");
    ///
    /// let url = "https://ethereum-rpc.publicnode.com".parse()?;
    /// let builder = EthEvmEnv::builder().rpc(url).chain_spec(&ETH_MAINNET_CHAIN_SPEC);
    ///
    /// let mut env1 = builder.clone().build().await?;
    /// let block_hash = env1.header().seal();
    /// let mut contract1 = Contract::preflight(usdt_addr, &mut env1);
    /// // build second env on the same block
    /// let mut env2 = builder.block_hash(block_hash).build().await?;
    /// let mut contract2 = Contract::preflight(usdc_addr, &mut env2);
    ///
    /// tokio::join!(contract1.call_builder(&call).call(), contract2.call_builder(&call).call());
    ///
    /// env1.extend(env2)?;
    /// let evm_input = env1.into_input().await?;
    /// # _ = evm_input.into_env(&ETH_MAINNET_CHAIN_SPEC);
    /// # Ok(())
    /// # }
    /// ```
    pub fn extend(&mut self, other: Self) -> Result<()> {
        ensure!(self.chain_id == other.chain_id, "configuration mismatch");
        ensure!(self.spec == other.spec, "configuration mismatch");
        ensure!(
            self.header.seal() == other.header.seal(),
            "execution header mismatch"
        );
        // the commitments do not need to match as long as the cfg_env is consistent
        self.db_mut().extend(other.db.unwrap());

        Ok(())
    }
}

impl<N, P, F> HostEvmEnv<ProviderDb<N, P>, F, ()>
where
    N: Network,
    P: Provider<N>,
    F: EvmFactory,
    F::Header: TryFrom<<N as Network>::HeaderResponse>,
    <F::Header as TryFrom<<N as Network>::HeaderResponse>>::Error: Display,
{
    /// Converts the environment into a [EvmInput] committing to an execution block hash.
    pub async fn into_input(self) -> Result<EvmInput<F>> {
        let input = BlockInput::from_proof_db(self.db.unwrap(), self.header).await?;

        Ok(EvmInput::Block(input))
    }
}

impl<D, F: EvmFactory, C: Clone + BlockHeaderCommit<F::Header>> HostEvmEnv<D, F, C> {
    /// Returns the [Commitment] used to validate the environment.
    pub fn commitment(&self) -> Commitment {
        self.commit
            .inner
            .clone()
            .commit(&self.header, self.commit.config_id)
    }
}

impl<P> EthHostEvmEnv<ProviderDb<Ethereum, P>, BeaconCommit>
where
    P: Provider<Ethereum>,
{
    /// Converts the environment into a [EvmInput] committing to a Beacon Chain block root.
    pub async fn into_input(self) -> Result<EthEvmInput> {
        let input = BlockInput::from_proof_db(self.db.unwrap(), self.header).await?;

        Ok(EvmInput::Beacon(ComposeInput::new(
            input,
            self.commit.inner,
        )))
    }
}

impl<P> EthHostEvmEnv<ProviderDb<Ethereum, P>, HistoryCommit>
where
    P: Provider<Ethereum>,
{
    /// Converts the environment into a [EvmInput] recursively committing to multiple Beacon Chain
    /// block roots.
    #[stability::unstable(feature = "history")]
    pub async fn into_input(self) -> Result<EthEvmInput> {
        let input = BlockInput::from_proof_db(self.db.unwrap(), self.header).await?;

        Ok(EvmInput::History(ComposeInput::new(
            input,
            self.commit.inner,
        )))
    }
}

impl<P> EthHostEvmEnv<ProviderDb<Ethereum, P>, ()>
where
    P: Provider<Ethereum>,
{
    /// Converts the environment into a [EvmInput] committing to an Ethereum Beacon block root.
    #[deprecated(
        since = "0.14.0",
        note = "use `EvmEnv::builder().beacon_api()` instead"
    )]
    pub async fn into_beacon_input(self, url: Url) -> Result<EthEvmInput> {
        let commit = BeaconCommit::from_header(
            self.header(),
            CommitmentVersion::Beacon,
            self.db().inner().provider(),
            url,
        )
        .await?;
        let input = BlockInput::from_proof_db(self.db.unwrap(), self.header).await?;

        Ok(EvmInput::Beacon(ComposeInput::new(input, commit)))
    }
}<|MERGE_RESOLUTION|>--- conflicted
+++ resolved
@@ -14,14 +14,8 @@
 
 //! Functionality that is only needed for the host and not the guest.
 use crate::{
-<<<<<<< HEAD
     beacon::BeaconCommit, block::BlockInput, ethereum::EthEvmEnv, history::HistoryCommit,
-    BlockHeaderCommit, Commitment, ComposeInput, EvmEnv, EvmFactory, EvmInput,
-=======
-    beacon::BeaconCommit, block::BlockInput, config::ChainSpec, ethereum::EthEvmEnv,
-    history::HistoryCommit, BlockHeaderCommit, Commitment, CommitmentVersion, ComposeInput,
-    EvmBlockHeader, EvmEnv, EvmFactory, EvmInput,
->>>>>>> 31925164
+    BlockHeaderCommit, Commitment, CommitmentVersion, ComposeInput, EvmEnv, EvmFactory, EvmInput,
 };
 use alloy::{
     eips::{
