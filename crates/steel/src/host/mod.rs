--- conflicted
+++ resolved
@@ -15,7 +15,8 @@
 //! Functionality that is only needed for the host and not the guest.
 use crate::{
     beacon::BeaconCommit, block::BlockInput, ethereum::EthEvmEnv, history::HistoryCommit,
-    BlockHeaderCommit, Commitment, CommitmentVersion, ComposeInput, EvmEnv, EvmFactory, EvmInput,
+    BlockHeaderCommit, Commitment, CommitmentVersion, ComposeInput, EvmBlockHeader, EvmEnv,
+    EvmFactory, EvmInput,
 };
 use alloy::{
     eips::{
@@ -38,6 +39,7 @@
 mod builder;
 pub mod db;
 
+use crate::config::ChainSpec;
 use crate::ethereum::EthEvmInput;
 pub use builder::EvmEnvBuilder;
 
@@ -187,7 +189,6 @@
 }
 
 impl<D, F: EvmFactory, C> HostEvmEnv<D, F, C> {
-<<<<<<< HEAD
     /// Sets the chain ID and specification ID from the given chain spec.
     ///
     /// This will panic when there is no valid specification ID for the current block.
@@ -201,10 +202,7 @@
         self
     }
 
-    /// Merges this environment with another, consuming both and returning a new one.
-=======
     /// Extends the environment with the contents of another compatible environment.
->>>>>>> cdd18733
     ///
     /// ### Errors
     ///
@@ -251,15 +249,9 @@
     /// // Perform parallel operations (these would typically modify the state within env1/env2's dbs)
     /// tokio::join!(contract1.call_builder(&call).call(), contract2.call_builder(&call).call());
     ///
-<<<<<<< HEAD
     /// let env = env1.merge(env2)?;
     /// let evm_input = env.into_input().await?;
-    ///
-=======
-    /// env1.extend(env2)?;
-    /// let evm_input = env1.into_input().await?;
     /// # _ = evm_input.into_env(&ETH_MAINNET_CHAIN_SPEC);
->>>>>>> cdd18733
     /// # Ok(())
     /// # }
     /// ```
