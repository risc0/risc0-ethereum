// Copyright 2025 RISC Zero, Inc.
//
// Licensed under the Apache License, Version 2.0 (the "License");
// you may not use this file except in compliance with the License.
// You may obtain a copy of the License at
//
//     http://www.apache.org/licenses/LICENSE-2.0
//
// Unless required by applicable law or agreed to in writing, software
// distributed under the License is distributed on an "AS IS" BASIS,
// WITHOUT WARRANTIES OR CONDITIONS OF ANY KIND, either express or implied.
// See the License for the specific language governing permissions and
// limitations under the License.

use super::BlockId;
use crate::{
    beacon::BeaconCommit,
    config::ChainSpec,
    ethereum::EthEvmFactory,
    history::HistoryCommit,
    host::{
        db::{ProofDb, ProviderConfig, ProviderDb},
        BlockNumberOrTag, EthHostEvmEnv, HostCommit, HostEvmEnv,
    },
    CommitmentVersion, EvmBlockHeader, EvmEnv, EvmFactory,
};
use alloy::{
    network::{primitives::HeaderResponse, BlockResponse, Ethereum, Network},
    providers::{Provider, ProviderBuilder, RootProvider},
};
use alloy_primitives::{BlockHash, BlockNumber, Sealable, Sealed, B256};
use anyhow::{anyhow, ensure, Context, Result};
use std::{fmt::Display, marker::PhantomData};
use url::Url;

impl<F: EvmFactory> EvmEnv<(), F, ()> {
    /// Creates a builder for building an environment.
    ///
    /// Create an Ethereum environment bast on the latest block:
    /// ```rust,no_run
    /// # use risc0_steel::ethereum::{ETH_MAINNET_CHAIN_SPEC, EthEvmEnv};
    /// # use url::Url;
    /// # #[tokio::main(flavor = "current_thread")]
    /// # async fn main() -> anyhow::Result<()> {
    /// let url = Url::parse("https://ethereum-rpc.publicnode.com")?;
    /// let env = EthEvmEnv::builder().rpc(url).chain_spec(&ETH_MAINNET_CHAIN_SPEC).build().await?;
    /// # Ok(())
    /// # }
    /// ```
    pub fn builder() -> EvmEnvBuilder<(), F, (), ()> {
        EvmEnvBuilder {
            provider: (),
            provider_config: ProviderConfig::default(),
            block: BlockId::default(),
            chain_spec: (),
            beacon_config: (),
            phantom: PhantomData,
        }
    }
}

/// Builder for constructing an [EvmEnv] instance on the host.
///
/// The [EvmEnvBuilder] is used to configure and create an [EvmEnv], which is the environment in
/// which the Ethereum Virtual Machine (EVM) operates. This builder provides flexibility in setting
/// up the EVM environment by allowing configuration of RPC endpoints, block numbers, and other
/// parameters.
///
/// # Usage
/// The builder can be created using [EvmEnv::builder()]. Various configurations can be chained to
/// customize the environment before calling the `build` function to create the final [EvmEnv].
#[derive(Clone, Debug)]
pub struct EvmEnvBuilder<P, F, S, B> {
    provider: P,
    provider_config: ProviderConfig,
    block: BlockId,
    chain_spec: S,
    beacon_config: B,
    phantom: PhantomData<F>,
}

impl<S> EvmEnvBuilder<(), EthEvmFactory, S, ()> {
    /// Sets the Ethereum HTTP RPC endpoint that will be used by the [EvmEnv].
    pub fn rpc(self, url: Url) -> EvmEnvBuilder<RootProvider<Ethereum>, EthEvmFactory, S, ()> {
        self.provider(ProviderBuilder::default().on_http(url))
    }
}

impl<F: EvmFactory, S> EvmEnvBuilder<(), F, S, ()> {
    /// Sets a custom [Provider] that will be used by the [EvmEnv].
    pub fn provider<N, P>(self, provider: P) -> EvmEnvBuilder<P, F, S, ()>
    where
        N: Network,
        P: Provider<N>,
        F::Header: TryFrom<<N as Network>::HeaderResponse>,
        <F::Header as TryFrom<<N as Network>::HeaderResponse>>::Error: Display,
    {
        EvmEnvBuilder {
            provider,
            provider_config: self.provider_config,
            block: self.block,
            chain_spec: self.chain_spec,
            beacon_config: self.beacon_config,
            phantom: self.phantom,
        }
    }
}

impl<P, F: EvmFactory, B> EvmEnvBuilder<P, F, (), B> {
    /// Sets the [ChainSpec] that will be used by the [EvmEnv].
    pub fn chain_spec(
        self,
        chain_spec: &ChainSpec<F::Spec>,
    ) -> EvmEnvBuilder<P, F, &ChainSpec<F::Spec>, B> {
        EvmEnvBuilder {
            provider: self.provider,
            provider_config: self.provider_config,
            block: self.block,
            chain_spec,
            beacon_config: self.beacon_config,
            phantom: self.phantom,
        }
    }
}

<<<<<<< HEAD
impl<P, S> EvmEnvBuilder<P, EthEvmFactory, S, ()> {
=======
/// Config for commitments to the beacon chain state.
#[derive(Clone, Debug)]
pub struct Beacon {
    url: Url,
    commitment_version: CommitmentVersion,
}

impl<P> EvmEnvBuilder<P, EthEvmFactory, ()> {
>>>>>>> 31925164
    /// Sets the Beacon API URL for retrieving Ethereum Beacon block root commitments.
    ///
    /// This function configures the [EvmEnv] to interact with an Ethereum Beacon chain.
    /// It assumes the use of the [mainnet](https://github.com/ethereum/consensus-specs/blob/v1.4.0/configs/mainnet.yaml) preset for consensus specs.
<<<<<<< HEAD
    pub fn beacon_api(self, url: Url) -> EvmEnvBuilder<P, EthEvmFactory, S, Url> {
=======
    pub fn beacon_api(self, url: Url) -> EvmEnvBuilder<P, EthEvmFactory, Beacon> {
>>>>>>> 31925164
        EvmEnvBuilder {
            provider: self.provider,
            provider_config: self.provider_config,
            block: self.block,
<<<<<<< HEAD
            chain_spec: self.chain_spec,
            beacon_config: url,
=======
            beacon_config: Beacon {
                url,
                commitment_version: CommitmentVersion::Beacon,
            },
>>>>>>> 31925164
            phantom: self.phantom,
        }
    }
}

impl<P, F, S, B> EvmEnvBuilder<P, F, S, B> {
    /// Sets the block number to be used for the EVM execution.
    pub fn block_number(self, number: u64) -> Self {
        self.block_number_or_tag(BlockNumberOrTag::Number(number))
    }

    /// Sets the block number or block tag ("latest", "earliest", "pending") to be used for the EVM
    /// execution.
    pub fn block_number_or_tag(mut self, block: BlockNumberOrTag) -> Self {
        self.block = BlockId::Number(block);
        self
    }

    /// Sets the block hash to be used for the EVM execution.
    pub fn block_hash(mut self, hash: B256) -> Self {
        self.block = BlockId::Hash(hash);
        self
    }

    /// Sets the chunk size for `eth_getProof` calls (EIP-1186).
    ///
    /// This configures the number of storage keys to request in a single call.
    /// The default is 1000, but this can be adjusted based on the RPC node configuration.
    pub fn eip1186_proof_chunk_size(mut self, chunk_size: usize) -> Self {
        assert_ne!(chunk_size, 0, "chunk size must be non-zero");
        self.provider_config.eip1186_proof_chunk_size = chunk_size;
        self
    }

    /// Returns the [EvmBlockHeader] of the specified block.
    ///
    /// If `block` is `None`, the block based on the current builder configuration is used instead.
    async fn get_header<N>(&self, block: Option<BlockId>) -> Result<Sealed<F::Header>>
    where
        F: EvmFactory,
        N: Network,
        P: Provider<N>,
        F::Header: TryFrom<<N as Network>::HeaderResponse>,
        <F::Header as TryFrom<<N as Network>::HeaderResponse>>::Error: Display,
    {
        let block = block.unwrap_or(self.block);
        let block = block.into_rpc_type(&self.provider).await?;

        let rpc_block = self
            .provider
            .get_block(block)
            .await
            .context("eth_getBlock1 failed")?
            .with_context(|| format!("block {} not found", block))?;

        let rpc_header = rpc_block.header().clone();
        let header: F::Header = rpc_header
            .try_into()
            .map_err(|err| anyhow!("header invalid: {}", err))?;
        let header = header.seal_slow();
        ensure!(
            header.seal() == rpc_block.header().hash(),
            "computed block hash does not match the hash returned by the API"
        );

        Ok(header)
    }
}

impl<P, F: EvmFactory> EvmEnvBuilder<P, F, &ChainSpec<F::Spec>, ()> {
    /// Builds and returns an [EvmEnv] with the configured settings that commits to a block hash.
    pub async fn build<N>(self) -> Result<HostEvmEnv<ProviderDb<N, P>, F, ()>>
    where
        N: Network,
        P: Provider<N>,
        F::Header: TryFrom<<N as Network>::HeaderResponse>,
        <F::Header as TryFrom<<N as Network>::HeaderResponse>>::Error: Display,
    {
        let header = self.get_header(None).await?;
        log::info!(
            "Environment initialized with block {} ({})",
            header.number(),
            header.seal()
        );

        let db = ProofDb::new(ProviderDb::new(
            self.provider,
            self.provider_config,
            header.seal(),
        ));
        let commit = HostCommit {
            inner: (),
            config_id: self.chain_spec.digest(),
        };

        Ok(EvmEnv::new(db, self.chain_spec, header, commit))
    }
}

/// Config for separating the execution block from the commitment block.
#[stability::unstable(feature = "history")]
#[derive(Clone, Debug)]
pub struct History {
    beacon_config: Beacon,
    commitment_block: BlockId,
}

<<<<<<< HEAD
impl<P, S> EvmEnvBuilder<P, EthEvmFactory, S, Url> {
=======
impl<P> EvmEnvBuilder<P, EthEvmFactory, Beacon> {
    /// Configures the environment builder to generate consensus commitments.
    ///
    /// A consensus commitment contains the beacon block root indexed directly by its slot number.
    /// This is in contrast to the default mechanism, which relies on timestamps for lookups, for
    /// verification using the EIP-4788 beacon root contract deployed at the execution layer.
    ///
    /// The use of slot-based indexing is particularly beneficial for verification methods that have
    /// direct access to the state of the beacon chain, such as systems using beacon light clients.
    /// This allows the commitment to be verified directly against the state of the consensus layer.
    ///
    /// # Example
    /// ```rust,no_run
    /// # use risc0_steel::ethereum::EthEvmEnv;
    /// # use alloy_primitives::B256;
    /// # use url::Url;
    /// # use std::str::FromStr;
    /// # #[tokio::main(flavor = "current_thread")]
    /// # async fn main() -> anyhow::Result<()> {
    /// let builder = EthEvmEnv::builder()
    ///     .rpc(Url::parse("https://ethereum-rpc.publicnode.com")?)
    ///     .beacon_api(Url::parse("https://ethereum-beacon-api.publicnode.com")?)
    ///     // Configure the builder to use slot-indexed consensus commitments.
    ///     .consensus_commitment();
    ///
    /// // The resulting 'env' will be configured to generate a consensus commitment
    /// // (beacon root indexed by slot) when processing blocks or state.
    /// let env = builder.build().await?;
    /// # Ok(())
    /// # }
    /// ```
    pub fn consensus_commitment(mut self) -> Self {
        self.beacon_config.commitment_version = CommitmentVersion::Consensus;
        self
    }
>>>>>>> 31925164
    /// Sets the block hash for the commitment block, which can be different from the execution
    /// block.
    ///
    /// This allows for historical state execution while maintaining security through a more recent
    /// commitment. The commitment block must be more recent than the execution block.
    ///
    /// Note that this feature requires a Beacon chain RPC provider, as it relies on
    /// [EIP-4788](https://eips.ethereum.org/EIPS/eip-4788).
    ///
    /// # Example
    /// ```rust,no_run
    /// # use risc0_steel::ethereum::{ETH_MAINNET_CHAIN_SPEC, EthEvmEnv};
    /// # use alloy_primitives::B256;
    /// # use url::Url;
    /// # use std::str::FromStr;
    /// # #[tokio::main(flavor = "current_thread")]
    /// # async fn main() -> anyhow::Result<()> {
    /// let commitment_hash = B256::from_str("0x1234...")?;
    /// let builder = EthEvmEnv::builder()
    ///     .rpc(Url::parse("https://ethereum-rpc.publicnode.com")?)
    ///     .beacon_api(Url::parse("https://ethereum-beacon-api.publicnode.com")?)
    ///     .block_number(1_000_000) // execute against historical state
    ///     .chain_spec(&ETH_MAINNET_CHAIN_SPEC);
    /// # #[cfg(feature = "unstable-history")] // required because of the stability crate
    /// let builder = builder.commitment_block_hash(commitment_hash); // commit to recent block
    /// let env = builder.build().await?;
    /// # Ok(())
    /// # }
    /// ```
    #[stability::unstable(feature = "history")]
    pub fn commitment_block_hash(
        self,
        hash: BlockHash,
    ) -> EvmEnvBuilder<P, EthEvmFactory, S, History> {
        self.commitment_block(BlockId::Hash(hash))
    }

    /// Sets the block number or block tag ("latest", "earliest", "pending")  for the commitment.
    ///
    /// See [EvmEnvBuilder::commitment_block_hash] for detailed documentation.
    #[stability::unstable(feature = "history")]
    pub fn commitment_block_number_or_tag(
        self,
        block: BlockNumberOrTag,
    ) -> EvmEnvBuilder<P, EthEvmFactory, S, History> {
        self.commitment_block(BlockId::Number(block))
    }

    /// Sets the block number for the commitment.
    ///
    /// See [EvmEnvBuilder::commitment_block_hash] for detailed documentation.
    #[stability::unstable(feature = "history")]
    pub fn commitment_block_number(
        self,
        number: BlockNumber,
    ) -> EvmEnvBuilder<P, EthEvmFactory, S, History> {
        self.commitment_block_number_or_tag(BlockNumberOrTag::Number(number))
    }

    fn commitment_block(self, block: BlockId) -> EvmEnvBuilder<P, EthEvmFactory, S, History> {
        EvmEnvBuilder {
            provider: self.provider,
            provider_config: self.provider_config,
            block: self.block,
            chain_spec: self.chain_spec,
            beacon_config: History {
                beacon_config: self.beacon_config,
                commitment_block: block,
            },
            phantom: Default::default(),
        }
    }
}

impl<P> EvmEnvBuilder<P, EthEvmFactory, &ChainSpec<<EthEvmFactory as EvmFactory>::Spec>, Url> {
    /// Builds and returns an [EvmEnv] with the configured settings that commits to a beacon root.
    pub async fn build(self) -> Result<EthHostEvmEnv<ProviderDb<Ethereum, P>, BeaconCommit>>
    where
        P: Provider<Ethereum>,
    {
        let header = self.get_header(None).await?;
        log::info!(
            "Environment initialized with block {} ({})",
            header.number(),
            header.seal()
        );

        let beacon_url = self.beacon_config.url;
        let version = self.beacon_config.commitment_version;
        let commit = HostCommit {
<<<<<<< HEAD
            inner: BeaconCommit::from_header(&header, &self.provider, self.beacon_config).await?,
            config_id: self.chain_spec.digest(),
=======
            inner: BeaconCommit::from_header(&header, version, &self.provider, beacon_url).await?,
            config_id: EthChainSpec::DEFAULT_DIGEST,
>>>>>>> 31925164
        };
        let db = ProofDb::new(ProviderDb::new(
            self.provider,
            self.provider_config,
            header.seal(),
        ));

        Ok(EvmEnv::new(db, self.chain_spec, header, commit))
    }
}

<<<<<<< HEAD
impl<P> EvmEnvBuilder<P, EthEvmFactory, &ChainSpec<<EthEvmFactory as EvmFactory>::Spec>, History> {
=======
impl<P> EvmEnvBuilder<P, EthEvmFactory, History> {
    /// Configures the environment builder to generate consensus commitments.
    ///
    /// See [EvmEnvBuilder<P, EthBlockHeader, Beacon>::consensus_commitment] for more info.
    pub fn consensus_commitment(mut self) -> Self {
        self.beacon_config.beacon_config.commitment_version = CommitmentVersion::Consensus;
        self
    }
>>>>>>> 31925164
    /// Builds and returns an [EvmEnv] with the configured settings, using a dedicated commitment
    /// block that is different from the execution block.
    #[stability::unstable(feature = "history")]
    pub async fn build(self) -> Result<EthHostEvmEnv<ProviderDb<Ethereum, P>, HistoryCommit>>
    where
        P: Provider<Ethereum>,
    {
        let evm_header = self.get_header(None).await?;
        let commitment_header = self
            .get_header(Some(self.beacon_config.commitment_block))
            .await?;
        ensure!(
            evm_header.number() < commitment_header.number(),
            "EVM execution block not before commitment block"
        );

        log::info!(
            "Environment initialized with block {} ({})",
            evm_header.number(),
            evm_header.seal()
        );

        let beacon_url = self.beacon_config.beacon_config.url;
        let commitment_version = self.beacon_config.beacon_config.commitment_version;
        let history_commit = HistoryCommit::from_headers(
            &evm_header,
            &commitment_header,
            commitment_version,
            &self.provider,
            beacon_url,
        )
        .await?;
        let commit = HostCommit {
            inner: history_commit,
            config_id: self.chain_spec.digest(),
        };
        let db = ProofDb::new(ProviderDb::new(
            self.provider,
            self.provider_config,
            evm_header.seal(),
        ));

        Ok(EvmEnv::new(db, self.chain_spec, evm_header, commit))
    }
}

#[cfg(test)]
mod tests {
    use super::*;
    use crate::{
        ethereum::{EthEvmEnv, ETH_MAINNET_CHAIN_SPEC},
        BlockHeaderCommit, Commitment, CommitmentVersion,
    };
    use test_log::test;

    const EL_URL: &str = "https://ethereum-rpc.publicnode.com";
    const CL_URL: &str = "https://ethereum-beacon-api.publicnode.com";

    #[test(tokio::test)]
    #[ignore = "queries actual RPC nodes"]
    async fn build_block_env() {
        let builder = EthEvmEnv::builder()
            .rpc(EL_URL.parse().unwrap())
            .chain_spec(&ETH_MAINNET_CHAIN_SPEC);
        // the builder should be cloneable
        builder.clone().build().await.unwrap();
    }

    #[test(tokio::test)]
    #[ignore = "queries actual RPC nodes"]
    async fn build_beacon_env() {
        let provider = ProviderBuilder::default().connect(EL_URL).await.unwrap();

        let builder = EthEvmEnv::builder()
            .provider(&provider)
            .beacon_api(CL_URL.parse().unwrap())
            .block_number_or_tag(BlockNumberOrTag::Parent)
            .chain_spec(&ETH_MAINNET_CHAIN_SPEC);
        let env = builder.clone().build().await.unwrap();
        let commit = env.commit.inner.commit(&env.header, env.commit.config_id);

        // the commitment should verify against the parent_beacon_block_root of the child
        let child_block = provider
            .get_block_by_number((env.header.number() + 1).into())
            .await
            .unwrap();
        let header = child_block.unwrap().header;
        assert_eq!(
            commit,
            Commitment::new(
                CommitmentVersion::Beacon as u16,
                header.timestamp,
                header.parent_beacon_block_root.unwrap(),
                ETH_MAINNET_CHAIN_SPEC.digest(),
            )
        );
    }

    #[test(tokio::test)]
    #[ignore = "queries actual RPC nodes"]
    async fn build_history_env() {
        let provider = ProviderBuilder::default().connect(EL_URL).await.unwrap();

        // initialize the env at latest - 100 while committing to latest - 1
        let latest = provider.get_block_number().await.unwrap();
        let builder = EthEvmEnv::builder()
            .provider(&provider)
            .block_number_or_tag(BlockNumberOrTag::Number(latest - 100))
            .beacon_api(CL_URL.parse().unwrap())
            .commitment_block_number(latest - 1)
            .chain_spec(&ETH_MAINNET_CHAIN_SPEC);
        let env = builder.clone().build().await.unwrap();
        let commit = env.commit.inner.commit(&env.header, env.commit.config_id);

        // the commitment should verify against the parent_beacon_block_root of the latest block
        let child_block = provider.get_block_by_number(latest.into()).await.unwrap();
        let header = child_block.unwrap().header;
        assert_eq!(
            commit,
            Commitment::new(
                CommitmentVersion::Beacon as u16,
                header.timestamp,
                header.parent_beacon_block_root.unwrap(),
                ETH_MAINNET_CHAIN_SPEC.digest(),
            )
        );
    }
}<|MERGE_RESOLUTION|>--- conflicted
+++ resolved
@@ -123,9 +123,6 @@
     }
 }
 
-<<<<<<< HEAD
-impl<P, S> EvmEnvBuilder<P, EthEvmFactory, S, ()> {
-=======
 /// Config for commitments to the beacon chain state.
 #[derive(Clone, Debug)]
 pub struct Beacon {
@@ -133,30 +130,21 @@
     commitment_version: CommitmentVersion,
 }
 
-impl<P> EvmEnvBuilder<P, EthEvmFactory, ()> {
->>>>>>> 31925164
+impl<P, S> EvmEnvBuilder<P, EthEvmFactory, S, ()> {
     /// Sets the Beacon API URL for retrieving Ethereum Beacon block root commitments.
     ///
     /// This function configures the [EvmEnv] to interact with an Ethereum Beacon chain.
     /// It assumes the use of the [mainnet](https://github.com/ethereum/consensus-specs/blob/v1.4.0/configs/mainnet.yaml) preset for consensus specs.
-<<<<<<< HEAD
-    pub fn beacon_api(self, url: Url) -> EvmEnvBuilder<P, EthEvmFactory, S, Url> {
-=======
-    pub fn beacon_api(self, url: Url) -> EvmEnvBuilder<P, EthEvmFactory, Beacon> {
->>>>>>> 31925164
+    pub fn beacon_api(self, url: Url) -> EvmEnvBuilder<P, EthEvmFactory, S, Beacon> {
         EvmEnvBuilder {
             provider: self.provider,
             provider_config: self.provider_config,
             block: self.block,
-<<<<<<< HEAD
             chain_spec: self.chain_spec,
-            beacon_config: url,
-=======
             beacon_config: Beacon {
                 url,
                 commitment_version: CommitmentVersion::Beacon,
             },
->>>>>>> 31925164
             phantom: self.phantom,
         }
     }
@@ -264,10 +252,7 @@
     commitment_block: BlockId,
 }
 
-<<<<<<< HEAD
-impl<P, S> EvmEnvBuilder<P, EthEvmFactory, S, Url> {
-=======
-impl<P> EvmEnvBuilder<P, EthEvmFactory, Beacon> {
+impl<P, S> EvmEnvBuilder<P, EthEvmFactory, S, Beacon> {
     /// Configures the environment builder to generate consensus commitments.
     ///
     /// A consensus commitment contains the beacon block root indexed directly by its slot number.
@@ -280,7 +265,7 @@
     ///
     /// # Example
     /// ```rust,no_run
-    /// # use risc0_steel::ethereum::EthEvmEnv;
+    /// # use risc0_steel::ethereum::{ETH_MAINNET_CHAIN_SPEC, EthEvmEnv};
     /// # use alloy_primitives::B256;
     /// # use url::Url;
     /// # use std::str::FromStr;
@@ -289,6 +274,7 @@
     /// let builder = EthEvmEnv::builder()
     ///     .rpc(Url::parse("https://ethereum-rpc.publicnode.com")?)
     ///     .beacon_api(Url::parse("https://ethereum-beacon-api.publicnode.com")?)
+    ///     .chain_spec(&ETH_MAINNET_CHAIN_SPEC)
     ///     // Configure the builder to use slot-indexed consensus commitments.
     ///     .consensus_commitment();
     ///
@@ -302,7 +288,7 @@
         self.beacon_config.commitment_version = CommitmentVersion::Consensus;
         self
     }
->>>>>>> 31925164
+
     /// Sets the block hash for the commitment block, which can be different from the execution
     /// block.
     ///
@@ -377,7 +363,7 @@
     }
 }
 
-impl<P> EvmEnvBuilder<P, EthEvmFactory, &ChainSpec<<EthEvmFactory as EvmFactory>::Spec>, Url> {
+impl<P> EvmEnvBuilder<P, EthEvmFactory, &ChainSpec<<EthEvmFactory as EvmFactory>::Spec>, Beacon> {
     /// Builds and returns an [EvmEnv] with the configured settings that commits to a beacon root.
     pub async fn build(self) -> Result<EthHostEvmEnv<ProviderDb<Ethereum, P>, BeaconCommit>>
     where
@@ -393,13 +379,8 @@
         let beacon_url = self.beacon_config.url;
         let version = self.beacon_config.commitment_version;
         let commit = HostCommit {
-<<<<<<< HEAD
-            inner: BeaconCommit::from_header(&header, &self.provider, self.beacon_config).await?,
+            inner: BeaconCommit::from_header(&header, version, &self.provider, beacon_url).await?,
             config_id: self.chain_spec.digest(),
-=======
-            inner: BeaconCommit::from_header(&header, version, &self.provider, beacon_url).await?,
-            config_id: EthChainSpec::DEFAULT_DIGEST,
->>>>>>> 31925164
         };
         let db = ProofDb::new(ProviderDb::new(
             self.provider,
@@ -411,10 +392,7 @@
     }
 }
 
-<<<<<<< HEAD
 impl<P> EvmEnvBuilder<P, EthEvmFactory, &ChainSpec<<EthEvmFactory as EvmFactory>::Spec>, History> {
-=======
-impl<P> EvmEnvBuilder<P, EthEvmFactory, History> {
     /// Configures the environment builder to generate consensus commitments.
     ///
     /// See [EvmEnvBuilder<P, EthBlockHeader, Beacon>::consensus_commitment] for more info.
@@ -422,7 +400,6 @@
         self.beacon_config.beacon_config.commitment_version = CommitmentVersion::Consensus;
         self
     }
->>>>>>> 31925164
     /// Builds and returns an [EvmEnv] with the configured settings, using a dedicated commitment
     /// block that is different from the execution block.
     #[stability::unstable(feature = "history")]
