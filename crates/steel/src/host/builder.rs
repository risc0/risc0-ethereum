--- conflicted
+++ resolved
@@ -81,13 +81,8 @@
 
 impl<S> EvmEnvBuilder<(), EthEvmFactory, S, ()> {
     /// Sets the Ethereum HTTP RPC endpoint that will be used by the [EvmEnv].
-<<<<<<< HEAD
-    pub fn rpc(self, url: Url) -> EvmEnvBuilder<RootProvider<Ethereum>, EthEvmFactory, ()> {
+    pub fn rpc(self, url: Url) -> EvmEnvBuilder<RootProvider<Ethereum>, EthEvmFactory, S, ()> {
         self.provider(ProviderBuilder::default().connect_http(url))
-=======
-    pub fn rpc(self, url: Url) -> EvmEnvBuilder<RootProvider<Ethereum>, EthEvmFactory, S, ()> {
-        self.provider(ProviderBuilder::default().on_http(url))
->>>>>>> a6cd8d90
     }
 }
 
