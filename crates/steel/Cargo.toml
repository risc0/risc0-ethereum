--- conflicted
+++ resolved
@@ -52,12 +52,5 @@
     "dep:serde_json",
     "dep:tokio",
     "dep:url",
-<<<<<<< HEAD
-]
-=======
     "serde_json/raw_value"
-]
-unstable-event = []
-unstable-history = []
-unstable-verifier = []
->>>>>>> a6cd8d90
+]