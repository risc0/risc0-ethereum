[package]
name = "risc0-steel"
description = "Query Ethereum state, or any other EVM-based blockchain state within the RISC Zero zkVM."
version = "2.2.0-alpha.1"
rust-version = "1.80"
edition = { workspace = true }
license = { workspace = true }
homepage = { workspace = true }
repository = { workspace = true }

[package.metadata.docs.rs]
all-features = true
rustdoc-args = ["--cfg", "docsrs"]

[dependencies]
alloy = { workspace = true, optional = true, features = ["full"] }
alloy-consensus = { workspace = true }
alloy-eips = { workspace = true }
alloy-evm = { workspace = true }
alloy-primitives = { workspace = true, features = ["rlp", "serde"] }
alloy-rlp = { workspace = true }
alloy-rpc-types = { workspace = true }
alloy-sol-types = { workspace = true }
alloy-trie = { workspace = true, features = ["serde"] }
anyhow = { workspace = true }
bincode = { workspace = true }
enumn = { workspace = true }
ethereum-consensus = { workspace = true, optional = true }
log = { workspace = true, optional = true }
reqwest = { workspace = true, optional = true }
revm = { workspace = true, features = ["optional_balance_check", "optional_block_gas_limit", "optional_eip3607", "optional_no_base_fee", "serde"] }
serde = { workspace = true }
serde_json = { workspace = true, optional = true }
sha2 = { workspace = true }
thiserror = { workspace = true, features = ["default"] }
tokio = { workspace = true, optional = true }
url = { workspace = true, optional = true }

[dev-dependencies]
alloy = { workspace = true, features = ["contract", "node-bindings"] }
risc0-steel = { path = ".", features = ["host"] }
serde_json = { workspace = true }
test-log = { workspace = true }

[features]
default = []
host = [
    "dep:alloy",
    "dep:ethereum-consensus",
    "dep:log",
    "dep:reqwest",
    "dep:serde_json",
    "dep:tokio",
    "dep:url",
    "serde_json/raw_value"
<<<<<<< HEAD
]
kzg = ["revm/c-kzg"]
unstable-event = []
unstable-history = []
unstable-verifier = []
=======
]
>>>>>>> 362c02cf
<|MERGE_RESOLUTION|>--- conflicted
+++ resolved
@@ -53,12 +53,5 @@
     "dep:tokio",
     "dep:url",
     "serde_json/raw_value"
-<<<<<<< HEAD
 ]
-kzg = ["revm/c-kzg"]
-unstable-event = []
-unstable-history = []
-unstable-verifier = []
-=======
-]
->>>>>>> 362c02cf
+kzg = ["revm/c-kzg"]