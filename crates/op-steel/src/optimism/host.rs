// Copyright 2025 RISC Zero, Inc.
//
// Licensed under the Apache License, Version 2.0 (the "License");
// you may not use this file except in compliance with the License.
// You may obtain a copy of the License at
//
//     http://www.apache.org/licenses/LICENSE-2.0
//
// Unless required by applicable law or agreed to in writing, software
// distributed under the License is distributed on an "AS IS" BASIS,
// WITHOUT WARRANTIES OR CONDITIONS OF ANY KIND, either express or implied.
// See the License for the specific language governing permissions and
// limitations under the License.

use crate::{
    game::host::{DisputeGameIndex, OptimismPortal2},
    optimism::{OpBlockHeader, OpChainSpec, OpEvmFactory, OpEvmInput},
    DisputeGameCommit,
};
use alloy::{
    network::Ethereum,
    providers::{Provider, ProviderBuilder, RootProvider},
};
use alloy_primitives::{Address, Sealable};
use anyhow::{Context, Result};
use op_alloy_network::Optimism;
use risc0_steel::{
    host::{
        db::{ProofDb, ProviderDb},
        BlockNumberOrTag, EvmEnvBuilder, HostCommit,
    },
    BlockHeaderCommit, Commitment, ComposeInput, EvmEnv, EvmInput,
};
use std::{
    marker::PhantomData,
    ops::{Deref, DerefMut},
};
use url::Url;

/// Wrapped [EvmEnv] for Optimism.
pub struct OpEvmEnv<D, C> {
    /// Underlying generic environment without a specific commitment.
    inner: EvmEnv<D, OpEvmFactory, HostCommit<()>>,
    /// Additional OP-specific commitment.
    commit: C,
}

impl<D, C> Deref for OpEvmEnv<D, C> {
    type Target = EvmEnv<D, OpEvmFactory, HostCommit<()>>;

    fn deref(&self) -> &Self::Target {
        &self.inner
    }
}

impl<D, C> DerefMut for OpEvmEnv<D, C> {
    fn deref_mut(&mut self) -> &mut Self::Target {
        &mut self.inner
    }
}

impl OpEvmEnv<(), ()> {
    /// Initialize an OP-specific builder.
    pub fn builder() -> OpEvmEnvBuilder<PreProviderStage, (), (), ()> {
        OpEvmEnvBuilder {
            inner: EvmEnv::builder(),
            l2_provider: (),
            dispute_game_config: (),
            stage: PhantomData,
        }
    }
}

type HostOpEvmEnv<P2, C> = OpEvmEnv<ProofDb<ProviderDb<Optimism, P2>>, C>;

impl<P2> HostOpEvmEnv<P2, ()>
where
    P2: Provider<Optimism>,
{
    pub async fn into_input(self) -> Result<OpEvmInput> {
        // the inner environment has no specific commitment, so it will always return a block input
        let EvmInput::Block(input) = self.inner.into_input().await? else {
            unreachable!()
        };

        Ok(OpEvmInput::Block(input))
    }
}

impl<P2, C> HostOpEvmEnv<P2, C>
where
    P2: Provider<Optimism>,
    C: Clone + BlockHeaderCommit<OpBlockHeader>,
{
    /// Returns the [Commitment] used to validate the environment.
    pub fn commitment(&self) -> Commitment {
        self.commit
            .clone()
            .commit(self.inner.header(), self.inner.commitment().configID)
    }
}

impl<P2> HostOpEvmEnv<P2, DisputeGameCommit>
where
    P2: Provider<Optimism>,
{
    pub async fn into_input(self) -> Result<OpEvmInput> {
        // the inner environment has no specific commitment, so it will always return a block input
        let EvmInput::Block(input) = self.inner.into_input().await? else {
            unreachable!()
        };

        Ok(OpEvmInput::DisputeGame(ComposeInput::new(
            input,
            self.commit,
        )))
    }
}

/// Builder for building an [OpEvmEnv] on the host.
///
/// The builder can be created using [OpEvmEnv::builder()].
#[derive(Clone, Debug)]
pub struct OpEvmEnvBuilder<Stage, P2, Spec, G> {
    /// Underlying generic builder with no Beacon API config.
    inner: EvmEnvBuilder<P2, OpEvmFactory, Spec, ()>,
    /// Clone of the L2 provider.
    l2_provider: P2,
    /// Optional dispute game config.
    dispute_game_config: G,
    /// Stage of the builder.
    stage: PhantomData<Stage>,
}

/// First stage of a [OpEvmEnvBuilder] before a provider is set.
#[derive(Clone, Debug)]
pub struct PreProviderStage;
/// Second stage of a [OpEvmEnvBuilder] after a provider has been set.
#[derive(Clone, Debug)]
pub struct ProviderStage;

/// Configuration to commit to an OP dispute game.
#[derive(Clone, Debug)]
pub struct DisputeGameConfig<P1> {
    portal: OptimismPortal2<P1>,
    index: DisputeGameIndex,
}

// Callable with or without a provider and with or without a game.
impl<Stage, P2, Spec, G> OpEvmEnvBuilder<Stage, P2, Spec, G> {
    pub fn eip1186_proof_chunk_size(self, chunk_size: usize) -> Self {
        let Self {
            inner,
            l2_provider,
            dispute_game_config: dispute_game,
            stage,
        } = self;
        Self {
            inner: inner.eip1186_proof_chunk_size(chunk_size),
            l2_provider,
            dispute_game_config: dispute_game,
            stage,
        }
    }
}

// Callable without chain specification.
impl<Stage, P2, G> OpEvmEnvBuilder<Stage, P2, (), G> {
    /// Sets the [OpChainSpec].
    pub fn chain_spec(
        self,
        chain_spec: &OpChainSpec,
    ) -> OpEvmEnvBuilder<Stage, P2, &OpChainSpec, G> {
        OpEvmEnvBuilder {
            inner: self.inner.chain_spec(chain_spec),
            l2_provider: self.l2_provider,
            dispute_game_config: self.dispute_game_config,
            stage: self.stage,
        }
    }
}

// Callable only without a provider, only without a game.
impl<Spec> OpEvmEnvBuilder<PreProviderStage, (), Spec, ()> {
    /// Sets a fault dispute game that is feasible wrt the L1 `OptimismPortal` contract deployed at
    /// `portal`.
    ///
    /// This is used to create an [OpEvmInput] which can be validated against an L1 fault dispute
    /// game.
    pub fn dispute_game_from_rpc(
        self,
        portal: Address,
        l1_rpc: Url,
<<<<<<< HEAD
    ) -> OpEvmEnvBuilder<PreProviderStage, (), DisputeGameConfig<RootProvider<Ethereum>>> {
        self.dispute_game(portal, ProviderBuilder::default().connect_http(l1_rpc))
=======
    ) -> OpEvmEnvBuilder<PreProviderStage, (), Spec, DisputeGameConfig<RootProvider<Ethereum>>>
    {
        self.dispute_game(portal, ProviderBuilder::default().on_http(l1_rpc))
>>>>>>> a6cd8d90
    }

    /// Sets a fault dispute game that is feasible wrt the L1 `OptimismPortal` contract deployed at
    /// `portal`.
    ///
    /// This is used to create an [OpEvmInput] which can be validated against an L1 fault dispute
    /// game.
    pub fn dispute_game<P1>(
        self,
        portal: Address,
        l1_provider: P1,
    ) -> OpEvmEnvBuilder<PreProviderStage, (), Spec, DisputeGameConfig<P1>>
    where
        P1: Provider<Ethereum>,
    {
        let Self {
            inner,
            l2_provider,
            stage,
            ..
        } = self;
        let dispute_game = DisputeGameConfig {
            portal: OptimismPortal2::new(portal, l1_provider),
            index: Default::default(),
        };

        OpEvmEnvBuilder {
            inner,
            l2_provider,
            dispute_game_config: dispute_game,
            stage,
        }
    }
}

// Callable only without a provider, with or without a game.
impl<G> OpEvmEnvBuilder<PreProviderStage, (), (), G> {
    /// Sets the L2 Optimism HTTP RPC endpoint that will be used by the [OpEvmEnv].
<<<<<<< HEAD
    pub fn rpc(self, url: Url) -> OpEvmEnvBuilder<ProviderStage, RootProvider<Optimism>, G> {
        self.provider(ProviderBuilder::default().connect_http(url))
=======
    pub fn rpc(self, url: Url) -> OpEvmEnvBuilder<ProviderStage, RootProvider<Optimism>, (), G> {
        self.provider(ProviderBuilder::default().on_http(url))
>>>>>>> a6cd8d90
    }

    /// Sets the L2 Optimism [Provider] that will be used by the [OpEvmEnv].
    pub fn provider<P2>(self, provider: P2) -> OpEvmEnvBuilder<ProviderStage, P2, (), G>
    where
        P2: Provider<Optimism> + Clone,
    {
        let inner = EvmEnv::builder().provider(provider.clone());
        let dispute_game = self.dispute_game_config;
        OpEvmEnvBuilder {
            inner,
            l2_provider: provider,
            dispute_game_config: dispute_game,
            stage: PhantomData,
        }
    }
}

// Callable only with a provider and only without a game.
impl<P2, Spec> OpEvmEnvBuilder<ProviderStage, P2, Spec, ()> {
    pub fn block_number(self, number: u64) -> Self {
        let Self {
            inner,
            l2_provider,
            dispute_game_config: dispute_game,
            stage,
        } = self;
        Self {
            inner: inner.block_number(number),
            l2_provider,
            dispute_game_config: dispute_game,
            stage,
        }
    }

    pub fn block_number_or_tag(self, block: BlockNumberOrTag) -> Self {
        let Self {
            inner,
            l2_provider,
            dispute_game_config: dispute_game,
            stage,
        } = self;
        Self {
            inner: inner.block_number_or_tag(block),
            l2_provider,
            dispute_game_config: dispute_game,
            stage,
        }
    }
}

impl<P2> OpEvmEnvBuilder<ProviderStage, P2, &OpChainSpec, ()> {
    pub async fn build(self) -> Result<HostOpEvmEnv<P2, ()>>
    where
        P2: Provider<Optimism>,
    {
        Ok(OpEvmEnv {
            inner: self.inner.build().await?,
            commit: (),
        })
    }
}

// Callable with or without a provider and only with a game.
impl<Stage, P1, P2, Spec> OpEvmEnvBuilder<Stage, P2, Spec, DisputeGameConfig<P1>> {
    pub fn game_index(mut self, index: DisputeGameIndex) -> Self {
        self.dispute_game_config.index = index;
        self
    }
}

// Callable only with a provider and with a game.
impl<P1, P2> OpEvmEnvBuilder<ProviderStage, P2, &OpChainSpec, DisputeGameConfig<P1>>
where
    P1: Provider<Ethereum>,
    P2: Provider<Optimism>,
{
    pub async fn build(self) -> Result<HostOpEvmEnv<P2, DisputeGameCommit>> {
        let game = self
            .dispute_game_config
            .portal
            .dispute_game(self.dispute_game_config.index, self.l2_provider)
            .await
            .context("failed to get dispute game from portal")?;

        let proof = game.output_root_proof;
        let env = self
            .inner
            .block_number(game.l2_block_number)
            .build()
            .await?;
        assert_eq!(proof.latestBlockhash, env.header().hash_slow());

        log::info!(
            "Committing to dispute game: rootClaim={},index={}",
            proof.hash(),
            game.index,
        );

        Ok(OpEvmEnv {
            inner: env,
            commit: DisputeGameCommit::new(game.index.to(), proof),
        })
    }
}

#[cfg(test)]
mod tests {
    use super::*;
    use crate::{optimism::OP_MAINNET_CHAIN_SPEC, OutputRootProof};
    use alloy_primitives::address;
    use risc0_steel::Account;
    use test_log::test;

    const L1_URL: &str = "https://ethereum-rpc.publicnode.com";
    const L2_URL: &str = "https://optimism-rpc.publicnode.com";

    const OP_PORTAL_ADDRESS: Address = address!("bEb5Fc579115071764c7423A4f12eDde41f106Ed");

    #[test(tokio::test)]
    async fn clone_op_block_builder() {
        let builder = OpEvmEnv::builder()
            .rpc(L2_URL.parse().unwrap())
            .chain_spec(&OP_MAINNET_CHAIN_SPEC);
        // the builder should be cloneable
        let _ = builder.clone();
    }

    #[test(tokio::test)]
    #[ignore = "queries actual RPC nodes"]
    async fn build_op_block_env() {
        let builder = OpEvmEnv::builder()
            .rpc(L2_URL.parse().unwrap())
            .chain_spec(&OP_MAINNET_CHAIN_SPEC);
        let mut env = builder.build().await.unwrap();
        let _ = Account::preflight(Address::ZERO, &mut env).info().await;

        let host_commit = env.commitment();
        let input = env.into_input().await.unwrap();
        assert_eq!(
            input.into_env(&OP_MAINNET_CHAIN_SPEC).into_commitment(),
            host_commit
        );
    }

    #[test(tokio::test)]
    async fn clone_op_dispute_game_builder() {
        let builder = OpEvmEnv::builder()
            .dispute_game_from_rpc(OP_PORTAL_ADDRESS, L1_URL.parse().unwrap())
            .rpc(L2_URL.parse().unwrap())
            .game_index(DisputeGameIndex::Latest)
            .chain_spec(&OP_MAINNET_CHAIN_SPEC);
        // the builder should be cloneable
        let _ = builder.clone();
    }

    #[test(tokio::test)]
    #[ignore = "queries actual RPC nodes"]
    async fn build_op_dispute_game_env() {
        let builder = OpEvmEnv::builder()
            .rpc(L2_URL.parse().unwrap())
            .chain_spec(&OP_MAINNET_CHAIN_SPEC);
        let env = builder.build().await.unwrap();
        // mock an env with a dispute game commit, since building one requires an archive node
        let block_hash = env.header().seal();
        let mut env = HostOpEvmEnv {
            inner: env.inner,
            commit: DisputeGameCommit::new(
                u64::MAX,
                OutputRootProof {
                    version: Default::default(),
                    stateRoot: Default::default(),
                    messagePasserStorageRoot: Default::default(),
                    latestBlockhash: block_hash,
                },
            ),
        };
        let _ = Account::preflight(Address::ZERO, &mut env).info().await;

        let host_commit = env.commitment();
        let input = env.into_input().await.unwrap();
        assert_eq!(
            input.into_env(&OP_MAINNET_CHAIN_SPEC).into_commitment(),
            host_commit
        );
    }
}<|MERGE_RESOLUTION|>--- conflicted
+++ resolved
@@ -191,14 +191,9 @@
         self,
         portal: Address,
         l1_rpc: Url,
-<<<<<<< HEAD
-    ) -> OpEvmEnvBuilder<PreProviderStage, (), DisputeGameConfig<RootProvider<Ethereum>>> {
-        self.dispute_game(portal, ProviderBuilder::default().connect_http(l1_rpc))
-=======
     ) -> OpEvmEnvBuilder<PreProviderStage, (), Spec, DisputeGameConfig<RootProvider<Ethereum>>>
     {
-        self.dispute_game(portal, ProviderBuilder::default().on_http(l1_rpc))
->>>>>>> a6cd8d90
+        self.dispute_game(portal, ProviderBuilder::default().connect_http(l1_rpc))
     }
 
     /// Sets a fault dispute game that is feasible wrt the L1 `OptimismPortal` contract deployed at
@@ -237,13 +232,8 @@
 // Callable only without a provider, with or without a game.
 impl<G> OpEvmEnvBuilder<PreProviderStage, (), (), G> {
     /// Sets the L2 Optimism HTTP RPC endpoint that will be used by the [OpEvmEnv].
-<<<<<<< HEAD
-    pub fn rpc(self, url: Url) -> OpEvmEnvBuilder<ProviderStage, RootProvider<Optimism>, G> {
+    pub fn rpc(self, url: Url) -> OpEvmEnvBuilder<ProviderStage, RootProvider<Optimism>, (), G> {
         self.provider(ProviderBuilder::default().connect_http(url))
-=======
-    pub fn rpc(self, url: Url) -> OpEvmEnvBuilder<ProviderStage, RootProvider<Optimism>, (), G> {
-        self.provider(ProviderBuilder::default().on_http(url))
->>>>>>> a6cd8d90
     }
 
     /// Sets the L2 Optimism [Provider] that will be used by the [OpEvmEnv].
