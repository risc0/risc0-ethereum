// Copyright 2024 RISC Zero, Inc.
//
// Licensed under the Apache License, Version 2.0 (the "License");
// you may not use this file except in compliance with the License.
// You may obtain a copy of the License at
//
//     http://www.apache.org/licenses/LICENSE-2.0
//
// Unless required by applicable law or agreed to in writing, software
// distributed under the License is distributed on an "AS IS" BASIS,
// WITHOUT WARRANTIES OR CONDITIONS OF ANY KIND, either express or implied.
// See the License for the specific language governing permissions and
// limitations under the License.

use alloy_sol_types::SolValue;
use anyhow::Result;
<<<<<<< HEAD
use risc0_zkvm::{sha::Digestible, CompactReceipt};

pub struct Seal {}

impl Seal {
    /// ABI encoding of the seal.
    pub fn abi_encode(seal: Vec<u8>) -> Result<Vec<u8>> {
        Ok(Self::encode(seal)?.abi_encode())
    }

    /// encoding of the seal with selector.
    pub fn encode(seal: Vec<u8>) -> Result<Vec<u8>> {
        let verifier_parameters_digest = CompactReceipt::verifier_parameters().digest();
        let selector = &verifier_parameters_digest.as_bytes()[..4];
        // Create a new vector with the capacity to hold both selector and seal
        let mut selector_seal = Vec::with_capacity(selector.len() + seal.len());
        selector_seal.extend_from_slice(selector);
        selector_seal.extend_from_slice(&seal);

        Ok(selector_seal)
    }
=======
use risc0_zkvm::{sha::Digestible, Groth16ReceiptVerifierParameters};

/// ABI encoding of the seal.
pub fn abi_encode(seal: Vec<u8>) -> Result<Vec<u8>> {
    Ok(encode(seal)?.abi_encode())
}

/// encoding of the seal with selector.
pub fn encode(seal: Vec<u8>) -> Result<Vec<u8>> {
    let verifier_parameters_digest = Groth16ReceiptVerifierParameters::default().digest();
    let selector = &verifier_parameters_digest.as_bytes()[..4];
    // Create a new vector with the capacity to hold both selector and seal
    let mut selector_seal = Vec::with_capacity(selector.len() + seal.len());
    selector_seal.extend_from_slice(selector);
    selector_seal.extend_from_slice(&seal);

    Ok(selector_seal)
>>>>>>> 247af3b5
}<|MERGE_RESOLUTION|>--- conflicted
+++ resolved
@@ -14,29 +14,6 @@
 
 use alloy_sol_types::SolValue;
 use anyhow::Result;
-<<<<<<< HEAD
-use risc0_zkvm::{sha::Digestible, CompactReceipt};
-
-pub struct Seal {}
-
-impl Seal {
-    /// ABI encoding of the seal.
-    pub fn abi_encode(seal: Vec<u8>) -> Result<Vec<u8>> {
-        Ok(Self::encode(seal)?.abi_encode())
-    }
-
-    /// encoding of the seal with selector.
-    pub fn encode(seal: Vec<u8>) -> Result<Vec<u8>> {
-        let verifier_parameters_digest = CompactReceipt::verifier_parameters().digest();
-        let selector = &verifier_parameters_digest.as_bytes()[..4];
-        // Create a new vector with the capacity to hold both selector and seal
-        let mut selector_seal = Vec::with_capacity(selector.len() + seal.len());
-        selector_seal.extend_from_slice(selector);
-        selector_seal.extend_from_slice(&seal);
-
-        Ok(selector_seal)
-    }
-=======
 use risc0_zkvm::{sha::Digestible, Groth16ReceiptVerifierParameters};
 
 /// ABI encoding of the seal.
@@ -54,5 +31,4 @@
     selector_seal.extend_from_slice(&seal);
 
     Ok(selector_seal)
->>>>>>> 247af3b5
 }