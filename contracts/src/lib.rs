// Copyright 2024 RISC Zero, Inc.
//
// Licensed under the Apache License, Version 2.0 (the "License");
// you may not use this file except in compliance with the License.
// You may obtain a copy of the License at
//
//     http://www.apache.org/licenses/LICENSE-2.0
//
// Unless required by applicable law or agreed to in writing, software
// distributed under the License is distributed on an "AS IS" BASIS,
// WITHOUT WARRANTIES OR CONDITIONS OF ANY KIND, either express or implied.
// See the License for the specific language governing permissions and
// limitations under the License.

<<<<<<< HEAD
#![deny(rustdoc::broken_intra_doc_links)]
#![cfg_attr(docsrs, feature(doc_cfg, doc_auto_cfg))]

pub mod groth16;

// NOTE: Placing the cfg directly on the `pub mod` statement doesn't work when tried with Rust 1.81
cfg_if::cfg_if! {
    if #[cfg(feature = "unstable")] {
        pub mod set_verifier;
    }
}

use core::str::FromStr;

use anyhow::{bail, Result};
use risc0_zkvm::{sha::Digestible, InnerReceipt};

#[cfg(not(target_os = "zkvm"))]
use alloy::{primitives::Bytes, sol_types::SolInterface, transports::TransportError};
=======
pub mod groth16;

/// Re-export of [alloy], provided to ensure that the correct version of the types used in the
/// public API are available in case multiple versions of [alloy] are in use.
///
/// Because [alloy] is a v0.x crate, it is not covered under the semver policy of this crate.
pub use alloy;
>>>>>>> 6a4eff5d

alloy::sol!(
    #![sol(rpc, all_derives)]
    "src/IRiscZeroVerifier.sol"
);

<<<<<<< HEAD
alloy::sol!(
    #![sol(rpc, all_derives)]
    "src/IRiscZeroSetVerifier.sol"
);

#[cfg(not(target_os = "zkvm"))]
pub use IRiscZeroSetVerifier::IRiscZeroSetVerifierErrors;

#[cfg(not(target_os = "zkvm"))]
#[derive(thiserror::Error, Debug)]
pub enum Error {
    #[error("SetVerifier error: {0:?}")]
    SetVerifierError(IRiscZeroSetVerifierErrors),

    #[error("contract error: {0}")]
    ContractError(alloy::contract::Error),

    #[error("decoding error: {0}")]
    DecodingError(#[from] DecodingError),
}

#[cfg(not(target_os = "zkvm"))]
#[derive(thiserror::Error, Debug)]
pub enum DecodingError {
    #[error("missing data, code: {0} msg: {1}")]
    MissingData(i64, String),

    #[error("error creating bytes from string")]
    BytesFromStrError,

    #[error("abi decoder error: {0} - {1}")]
    Abi(alloy::sol_types::Error, Bytes),
}
=======
use anyhow::{bail, Result};
use risc0_zkvm::{sha::Digestible, InnerReceipt};
>>>>>>> 6a4eff5d

/// Encode the seal of the given receipt for use with EVM smart contract verifiers.
///
/// Appends the verifier selector, determined from the first 4 bytes of the verifier parameters
/// including the Groth16 verification key and the control IDs that commit to the RISC Zero
/// circuits.
pub fn encode_seal(receipt: &risc0_zkvm::Receipt) -> Result<Vec<u8>> {
    let seal = match receipt.inner.clone() {
        InnerReceipt::Fake(receipt) => {
            let seal = receipt.claim.digest().as_bytes().to_vec();
            let selector = &[0u8; 4];
            // Create a new vector with the capacity to hold both selector and seal
            let mut selector_seal = Vec::with_capacity(selector.len() + seal.len());
            selector_seal.extend_from_slice(selector);
            selector_seal.extend_from_slice(&seal);
            selector_seal
        }
        InnerReceipt::Groth16(receipt) => {
            let selector = &receipt.verifier_parameters.as_bytes()[..4];
            // Create a new vector with the capacity to hold both selector and seal
            let mut selector_seal = Vec::with_capacity(selector.len() + receipt.seal.len());
            selector_seal.extend_from_slice(selector);
            selector_seal.extend_from_slice(receipt.seal.as_ref());
            selector_seal
        }
        _ => bail!("Unsupported receipt type"),
        // TODO(victor): Add set verifier seal here.
    };
    Ok(seal)
}

#[cfg(not(target_os = "zkvm"))]
fn decode_contract_err<T: SolInterface>(err: alloy::contract::Error) -> Result<T, Error> {
    match err {
        alloy::contract::Error::TransportError(TransportError::ErrorResp(ts_err)) => {
            let Some(data) = ts_err.data else {
                return Err(
                    DecodingError::MissingData(ts_err.code, ts_err.message.to_string()).into(),
                );
            };

            let data = data.get().trim_matches('"');

            let Ok(data) = Bytes::from_str(data) else {
                return Err(DecodingError::BytesFromStrError.into());
            };

            let decoded_error = match T::abi_decode(&data, true) {
                Ok(res) => res,
                Err(err) => {
                    return Err(DecodingError::Abi(err, data).into());
                }
            };

            Ok(decoded_error)
        }
        _ => Err(Error::ContractError(err)),
    }
}

#[cfg(not(target_os = "zkvm"))]
impl IRiscZeroSetVerifierErrors {
    pub fn decode_error(err: alloy::contract::Error) -> Error {
        match decode_contract_err(err) {
            Ok(res) => Error::SetVerifierError(res),
            Err(decode_err) => decode_err,
        }
    }
}<|MERGE_RESOLUTION|>--- conflicted
+++ resolved
@@ -12,11 +12,16 @@
 // See the License for the specific language governing permissions and
 // limitations under the License.
 
-<<<<<<< HEAD
 #![deny(rustdoc::broken_intra_doc_links)]
 #![cfg_attr(docsrs, feature(doc_cfg, doc_auto_cfg))]
 
 pub mod groth16;
+
+/// Re-export of [alloy], provided to ensure that the correct version of the types used in the
+/// public API are available in case multiple versions of [alloy] are in use.
+///
+/// Because [alloy] is a v0.x crate, it is not covered under the semver policy of this crate.
+pub use alloy;
 
 // NOTE: Placing the cfg directly on the `pub mod` statement doesn't work when tried with Rust 1.81
 cfg_if::cfg_if! {
@@ -32,22 +37,12 @@
 
 #[cfg(not(target_os = "zkvm"))]
 use alloy::{primitives::Bytes, sol_types::SolInterface, transports::TransportError};
-=======
-pub mod groth16;
-
-/// Re-export of [alloy], provided to ensure that the correct version of the types used in the
-/// public API are available in case multiple versions of [alloy] are in use.
-///
-/// Because [alloy] is a v0.x crate, it is not covered under the semver policy of this crate.
-pub use alloy;
->>>>>>> 6a4eff5d
 
 alloy::sol!(
     #![sol(rpc, all_derives)]
     "src/IRiscZeroVerifier.sol"
 );
 
-<<<<<<< HEAD
 alloy::sol!(
     #![sol(rpc, all_derives)]
     "src/IRiscZeroSetVerifier.sol"
@@ -81,10 +76,6 @@
     #[error("abi decoder error: {0} - {1}")]
     Abi(alloy::sol_types::Error, Bytes),
 }
-=======
-use anyhow::{bail, Result};
-use risc0_zkvm::{sha::Digestible, InnerReceipt};
->>>>>>> 6a4eff5d
 
 /// Encode the seal of the given receipt for use with EVM smart contract verifiers.
 ///
