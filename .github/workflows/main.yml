--- conflicted
+++ resolved
@@ -160,11 +160,7 @@
   examples:
     runs-on: [self-hosted, prod, "${{ matrix.os }}", "${{ matrix.device }}"]
     strategy:
-<<<<<<< HEAD
-      fail-fast: false
-=======
       # Run only on Linux with CPU. Additional coverage is marginal.
->>>>>>> f8eef250
       matrix:
         include:
           - os: Linux
@@ -182,37 +178,24 @@
       - uses: risc0/risc0/.github/actions/sccache@main
         with:
           key: ${{ matrix.os }}-${{ matrix.feature }}
-<<<<<<< HEAD
-      - uses: risc0/foundry-toolchain@2fe7e70b520f62368a0e3c464f997df07ede420f
-=======
->>>>>>> f8eef250
-      - uses: ./.github/actions/cargo-risczero-install
-        with:
-          ref: ${{ env.RISC0_MONOREPO_REF }}
-          toolchain-version: ${{ env.RISC0_TOOLCHAIN_VERSION }}
-          features: ${{ matrix.feature }}
-<<<<<<< HEAD
-      - name: build erc20
-        run: cargo build
-        working-directory: examples/erc20
-      - name: build erc20-Counter
-        run: cargo build
-        working-directory: examples/erc20-counter
-      - name: forge test erc20-Counter
-        run: forge test
-        working-directory: examples/erc20-counter
-        env:
-          ETH_RPC_URL: https://ethereum-sepolia-rpc.publicnode.com
-      - name: build token-stats
-        run: cargo build
-        working-directory: examples/token-stats
+      - uses: ./.github/actions/cargo-risczero-install
+        with:
+          ref: ${{ env.RISC0_MONOREPO_REF }}
+          toolchain-version: ${{ env.RISC0_TOOLCHAIN_VERSION }}
+          features: ${{ matrix.feature }}
+      - uses: risc0/foundry-toolchain@2fe7e70b520f62368a0e3c464f997df07ede420f
+      - name: cargo test all examples
+        run: ../.github/scripts/cargo-test.sh
+        working-directory: examples
+      - name: forge test all examples
+        run: ../.github/scripts/forge-test.sh
+        working-directory: examples
       - run: sccache --show-stats
 
   e2e-tests:
     runs-on: [self-hosted, prod, "${{ matrix.os }}", "${{ matrix.device }}"]
     strategy:
-      fail-fast: false
-      # Run only on Linux with GPU. Additional coverage is marginal, and GPU is fastest.
+      # Run only on Linux with GPU for the fastest proofs.
       matrix:
         include:
           - os: Linux
@@ -272,16 +255,6 @@
       - name: Stop local Ethereum testnet
         if: always()
         run: kurtosis enclave rm -f local-eth-testnet
-=======
-      - uses: risc0/foundry-toolchain@2fe7e70b520f62368a0e3c464f997df07ede420f
-      - name: cargo test all examples
-        run: ../.github/scripts/cargo-test.sh
-        working-directory: examples
-      - name: forge test all examples
-        run: ../.github/scripts/forge-test.sh
-        working-directory: examples
-      - run: sccache --show-stats
->>>>>>> f8eef250
 
   doc:
     runs-on: [self-hosted, prod, macOS, cpu]
