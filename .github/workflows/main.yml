--- conflicted
+++ resolved
@@ -101,14 +101,6 @@
         with:
           key: ${{ matrix.os }}-${{ matrix.feature }}
       - uses: ./.github/actions/cargo-risczero-install
-<<<<<<< HEAD
-=======
-        with:
-          ref: ${{ env.RISC0_MONOREPO_REF }}
-          toolchain-version: ${{ env.RISC0_TOOLCHAIN_VERSION }}
-          features: ${{ matrix.feature }}
-      - uses: risc0/foundry-toolchain@2fe7e70b520f62368a0e3c464f997df07ede420f
->>>>>>> 5959f6c6
         with:
           ref: ${{ env.RISC0_MONOREPO_REF }}
           toolchain-version: ${{ env.RISC0_TOOLCHAIN_VERSION }}
@@ -147,26 +139,12 @@
         uses: risc0/risc0/.github/actions/cuda@main
       - uses: risc0/risc0/.github/actions/rustup@main
       - uses: risc0/risc0/.github/actions/sccache@main
-<<<<<<< HEAD
-=======
         with:
           key: ${{ matrix.os }}-${{ matrix.feature }}
       - uses: risc0/foundry-toolchain@2fe7e70b520f62368a0e3c464f997df07ede420f
->>>>>>> 5959f6c6
-        with:
-          key: ${{ matrix.os }}-${{ matrix.feature }}
-      - uses: risc0/foundry-toolchain@2fe7e70b520f62368a0e3c464f997df07ede420f
       - uses: actions/setup-node@v4
         with:
           node-version: 18
-<<<<<<< HEAD
-=======
-      - name: Install Ganache
-        run: npm install ganache --global
->>>>>>> 5959f6c6
-      - uses: risc0/risc0/.github/actions/sccache@main
-        with:
-          key: Linux-default
       - uses: ./.github/actions/cargo-risczero-install
         with:
           ref: ${{ env.RISC0_MONOREPO_REF }}
