name: CI

on:
  merge_group:
  pull_request:
    branches: [main, "release-*"]
  workflow_dispatch:

concurrency:
  group: ${{ github.workflow }}-${{ github.event.pull_request.number || github.ref }}
  cancel-in-progress: true

# this is needed to gain access via OIDC to the S3 bucket for caching
permissions:
  id-token: write
  contents: read

env:
  GITHUB_TOKEN: ${{ secrets.GITHUB_TOKEN }}
  RISC0_TOOLCHAIN_VERSION: r0.1.79.0
  RISC0_MONOREPO_REF: "main"

jobs:
  # see: https://github.com/orgs/community/discussions/26822
  main-status-check:
    if: always()
    needs:
      - check
      - doc
      - docs-rs
      - test
    runs-on: ubuntu-latest
    steps:
      - name: Check all job status
        # see https://docs.github.com/en/actions/reference/context-and-expression-syntax-for-github-actions#needs-context
        # see https://stackoverflow.com/a/67532120/4907315
        if: ${{ contains(needs.*.result, 'failure') || contains(needs.*.result, 'cancelled') }}
        run: exit 1

  check:
    runs-on: ubuntu-latest
    steps:
      - uses: actions/checkout@v4
        with:
          # Full history is required by license-check.py
          fetch-depth: 0
          submodules: recursive
      - uses: risc0/risc0/.github/actions/rustup@main
      - name: Install cargo-sort
        uses: risc0/cargo-install@b9307573043522ab0d3e3be64a51763b765b52a4
        with:
          crate: cargo-sort
          version: "1.0"
      - uses: actions/setup-node@v3
        with:
          node-version: 18
      - uses: risc0/foundry-toolchain@2fe7e70b520f62368a0e3c464f997df07ede420f
      - run: cargo fmt --all --check
      - run: cargo sort --workspace --check
      - run: cargo clippy --workspace
      - run: forge fmt --check
        working-directory: contracts
      - uses: actions/setup-python@v4
        with:
          python-version: "3.10"
      - run: python license-check.py
      - name: check for "D0 NOT MERGE" comments
        run: |
          [ "$(grep -re 'DO[_ ]\?NOT[_ ]\?MERGE' $(git ls-tree --full-tree --name-only -r HEAD) | tee /dev/fd/2 | wc -l)" -eq "0" ]

  test:
    runs-on: [self-hosted, prod, "${{ matrix.os }}", "${{ matrix.device }}"]
    strategy:
      fail-fast: false
      matrix:
        include:
          - os: Linux
            feature: default
            device: cpu
          - os: Linux
            feature: cuda
            device: nvidia_rtx_a5000
          - os: macOS
            feature: default
            device: apple_m2_pro
    env:
      FEATURE: ${{ matrix.feature }}
      RUST_BACKTRACE: full
    steps:
      # This is a workaround from: https://github.com/actions/checkout/issues/590#issuecomment-970586842
      - run: "git checkout -f $(git -c user.name=x -c user.email=x@x commit-tree $(git hash-object -t tree /dev/null) < /dev/null) || :"
      - uses: actions/checkout@v4
        with:
          submodules: recursive
      - if: matrix.feature == 'cuda'
        uses: risc0/risc0/.github/actions/cuda@main
      - uses: risc0/risc0/.github/actions/rustup@main
      - uses: risc0/risc0/.github/actions/sccache@main
        with:
          key: ${{ matrix.os }}-${{ matrix.feature }}
      - uses: ./.github/actions/cargo-risczero-install
        with:
          ref: ${{ env.RISC0_MONOREPO_REF }}
          toolchain-version: ${{ env.RISC0_TOOLCHAIN_VERSION }}
          features: ${{ matrix.feature }}
      - uses: risc0/foundry-toolchain@2fe7e70b520f62368a0e3c464f997df07ede420f
      - name: build workspace
        run: cargo test --workspace --timings --no-run
      - name: test workspace
        run: cargo test --workspace --timings
      - uses: actions/upload-artifact@v3
        with:
          name: cargo-timings-${{ matrix.os }}-${{ matrix.device }}
          path: target/cargo-timings/
          retention-days: 5
      - run: forge test -vvv
        working-directory: contracts
      - run: sccache --show-stats

  examples:
    runs-on: [self-hosted, prod, "${{ matrix.os }}", "${{ matrix.device }}"]
    strategy:
      fail-fast: false
      # Run only on Linux with GPU. Additional coverage is marginal, and GPU is fastest.
      matrix:
        include:
          - os: Linux
            feature: cuda
            device: nvidia_rtx_a5000
    steps:
      # This is a workaround from: https://github.com/actions/checkout/issues/590#issuecomment-970586842
      - run: "git checkout -f $(git -c user.name=x -c user.email=x@x commit-tree $(git hash-object -t tree /dev/null) < /dev/null) || :"
      - uses: actions/checkout@v4
        with:
          submodules: recursive
      - if: matrix.feature == 'cuda'
        uses: risc0/risc0/.github/actions/cuda@main
      - uses: risc0/risc0/.github/actions/rustup@main
      - uses: risc0/risc0/.github/actions/sccache@main
        with:
          key: ${{ matrix.os }}-${{ matrix.feature }}
      - uses: risc0/foundry-toolchain@2fe7e70b520f62368a0e3c464f997df07ede420f
      - uses: actions/setup-node@v4
        with:
          node-version: 18
      - uses: ./.github/actions/cargo-risczero-install
        with:
          ref: ${{ env.RISC0_MONOREPO_REF }}
          toolchain-version: ${{ env.RISC0_TOOLCHAIN_VERSION }}
          features: ${{ matrix.feature }}
      - name: build erc20
        run: cargo build
        working-directory: examples/erc20
      - name: build erc20-Counter
        run: cargo build
        working-directory: examples/erc20-counter
<<<<<<< HEAD
      - name: build governance
        run: cargo build
        working-directory: examples/governance
=======
      - name: forge test erc20-Counter
        run: forge test
        working-directory: examples/erc20-counter
        env:
          ETH_RPC_URL: https://ethereum-sepolia-rpc.publicnode.com
>>>>>>> cdd36560
      - name: build token-stats
        run: cargo build
        working-directory: examples/token-stats
      - name: test erc20-Counter
        run: ./test-local-deployment.sh
        working-directory: examples/erc20-counter
        env:
          RISC0_DEV_MODE: true
      - run: sccache --show-stats

  doc:
    runs-on: [self-hosted, prod, macOS, cpu]
    steps:
      # This is a workaround from: https://github.com/actions/checkout/issues/590#issuecomment-970586842
      - run: "git checkout -f $(git -c user.name=x -c user.email=x@x commit-tree $(git hash-object -t tree /dev/null) < /dev/null) || :"
      - uses: actions/checkout@v4
        with:
          submodules: recursive
      - uses: risc0/risc0/.github/actions/rustup@main
      - uses: risc0/risc0/.github/actions/sccache@main
        with:
          key: macOS-default
      - uses: risc0/foundry-toolchain@2fe7e70b520f62368a0e3c464f997df07ede420f
      - uses: ./.github/actions/cargo-risczero-install
        with:
          ref: ${{ env.RISC0_MONOREPO_REF }}
          toolchain-version: ${{ env.RISC0_TOOLCHAIN_VERSION }}
      - run: cargo doc --no-deps --workspace
      - run: forge doc
      #- run: sccache --show-stats

  # Run as a separate job because we need to install a different set of tools.
  # In particular, it uses nightly Rust and _does not_ install Forge or cargo risczero.
  docs-rs:
    runs-on: [self-hosted, prod, macOS, cpu]
    steps:
      # This is a workaround from: https://github.com/actions/checkout/issues/590#issuecomment-970586842
      - run: "git checkout -f $(git -c user.name=x -c user.email=x@x commit-tree $(git hash-object -t tree /dev/null) < /dev/null) || :"
      - uses: actions/checkout@v4
        with:
          submodules: recursive
      - uses: risc0/risc0/.github/actions/rustup@main
        with:
          # Building with docs.rs config requires the nightly toolchain.
          toolchain: nightly
      - run: cargo +nightly doc -p risc0-steel --all-features --no-deps
        env:
          RUSTDOCFLAGS: "--cfg docsrs -D warnings"
      - run: cargo +nightly doc -p risc0-build-ethereum --all-features --no-deps
        env:
          RUSTDOCFLAGS: "--cfg docsrs -D warnings"<|MERGE_RESOLUTION|>--- conflicted
+++ resolved
@@ -154,17 +154,14 @@
       - name: build erc20-Counter
         run: cargo build
         working-directory: examples/erc20-counter
-<<<<<<< HEAD
       - name: build governance
         run: cargo build
         working-directory: examples/governance
-=======
       - name: forge test erc20-Counter
         run: forge test
         working-directory: examples/erc20-counter
         env:
           ETH_RPC_URL: https://ethereum-sepolia-rpc.publicnode.com
->>>>>>> cdd36560
       - name: build token-stats
         run: cargo build
         working-directory: examples/token-stats
