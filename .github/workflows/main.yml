name: CI

on:
  merge_group:
  pull_request:
    branches: [main, "release-*"]
  workflow_dispatch:

concurrency:
  group: ${{ github.workflow }}-${{ github.event.pull_request.number || github.ref }}
  cancel-in-progress: true

# this is needed to gain access via OIDC to the S3 bucket for caching
permissions:
  id-token: write
  contents: read

env:
  GITHUB_TOKEN: ${{ secrets.GITHUB_TOKEN }}
  RISC0_TOOLCHAIN_VERSION: r0.1.79.0
  RISC0_MONOREPO_REF: "main"

jobs:
  # see: https://github.com/orgs/community/discussions/26822
  main-status-check:
    if: always()
    needs:
      - check
      - doc
      - docs-rs
      - test-risc0-ethereum
    runs-on: ubuntu-latest
    steps:
      - name: Check all job status
        # see https://docs.github.com/en/actions/reference/context-and-expression-syntax-for-github-actions#needs-context
        # see https://stackoverflow.com/a/67532120/4907315
        if: ${{ contains(needs.*.result, 'failure') || contains(needs.*.result, 'cancelled') }}
        run: exit 1

  check:
    runs-on: ubuntu-latest
    steps:
      - uses: actions/checkout@v4
        with:
          # Full history is required by license-check.py
          fetch-depth: 0
      - uses: risc0/risc0/.github/actions/rustup@main
      - name: Install cargo-sort
        uses: risc0/cargo-install@b9307573043522ab0d3e3be64a51763b765b52a4
        with:
          crate: cargo-sort
          version: "1.0"
      - name: cargo check risc0-ethereum
        run: |
          cargo fmt --all --check
          cargo sort --workspace --check
      - name: cargo check examples
        run: ../.github/scripts/cargo-check.sh
        working-directory: examples
      - uses: risc0/foundry-toolchain@2fe7e70b520f62368a0e3c464f997df07ede420f
      - name: forge check risc0-ethereum
        run: forge fmt --check
        working-directory: contracts
      - name: forge check examples
        run: ../.github/scripts/forge-check.sh
        working-directory: examples
      - uses: actions/setup-python@v4
        with:
          python-version: "3.10"
      - run: python license-check.py
      - name: check for "D0 NOT MERGE" comments
        run: |
          [ "$(grep -re 'DO[_ ]\?NOT[_ ]\?MERGE' $(git ls-tree --full-tree --name-only -r HEAD) | tee /dev/fd/2 | wc -l)" -eq "0" ]

  clippy:
    runs-on: [self-hosted, prod, "${{ matrix.os }}", "${{ matrix.device }}"]
    strategy:
      # Run only on Linux with CPU.
      matrix:
        include:
          - os: Linux
            feature: default
            device: cpu
    steps:
      # This is a workaround from: https://github.com/actions/checkout/issues/590#issuecomment-970586842
      - run: "git checkout -f $(git -c user.name=x -c user.email=x@x commit-tree $(git hash-object -t tree /dev/null) < /dev/null) || :"
      - uses: actions/checkout@v4
        with:
          submodules: recursive
      - if: matrix.feature == 'cuda'
        uses: risc0/risc0/.github/actions/cuda@main
      - uses: risc0/risc0/.github/actions/rustup@main
      - uses: risc0/risc0/.github/actions/sccache@main
        with:
          key: ${{ matrix.os }}-${{ matrix.feature }}
      - uses: ./.github/actions/cargo-risczero-install
        with:
          ref: ${{ env.RISC0_MONOREPO_REF }}
          toolchain-version: ${{ env.RISC0_TOOLCHAIN_VERSION }}
          features: ${{ matrix.feature }}
      - name: cargo clippy risc0-ethereum
        run: cargo clippy --workspace --all-targets --all-features
      - name: cargo clippy all examples
        run: ../.github/scripts/cargo-clippy.sh
        working-directory: examples
        env:
          RISC0_SKIP_BUILD: true
      - run: sccache --show-stats

  test-risc0-ethereum:
    runs-on: [self-hosted, prod, "${{ matrix.os }}", "${{ matrix.device }}"]
    strategy:
      fail-fast: false
      matrix:
        include:
          - os: Linux
            feature: default
            device: cpu
          - os: Linux
            feature: cuda
            device: nvidia_rtx_a5000
          - os: macOS
            feature: default
            device: apple_m2_pro
    env:
      FEATURE: ${{ matrix.feature }}
      RUST_BACKTRACE: full
    steps:
      # This is a workaround from: https://github.com/actions/checkout/issues/590#issuecomment-970586842
      - run: "git checkout -f $(git -c user.name=x -c user.email=x@x commit-tree $(git hash-object -t tree /dev/null) < /dev/null) || :"
      - uses: actions/checkout@v4
        with:
          submodules: recursive
      - if: matrix.feature == 'cuda'
        uses: risc0/risc0/.github/actions/cuda@main
      - uses: risc0/risc0/.github/actions/rustup@main
      - uses: risc0/risc0/.github/actions/sccache@main
        with:
          key: ${{ matrix.os }}-${{ matrix.feature }}
      - uses: ./.github/actions/cargo-risczero-install
        with:
          ref: ${{ env.RISC0_MONOREPO_REF }}
          toolchain-version: ${{ env.RISC0_TOOLCHAIN_VERSION }}
          features: ${{ matrix.feature }}
      - uses: risc0/foundry-toolchain@2fe7e70b520f62368a0e3c464f997df07ede420f
      - name: cargo build
        run: cargo build --workspace --all-features
      - name: cargo test
        run: cargo test --workspace --all-features --timings
      - name: Upload timings artifacts
        uses: actions/upload-artifact@v3
        with:
          name: cargo-timings-${{ matrix.os }}-${{ matrix.device }}
          path: target/cargo-timings/
          retention-days: 5
      - run: forge test -vvv
        working-directory: contracts
      - run: sccache --show-stats

  examples:
    runs-on: [self-hosted, prod, "${{ matrix.os }}", "${{ matrix.device }}"]
    strategy:
      # Run only on Linux with CPU. Additional coverage is marginal.
      matrix:
        include:
          - os: Linux
            feature: default
            device: cpu
    steps:
      # This is a workaround from: https://github.com/actions/checkout/issues/590#issuecomment-970586842
      - run: "git checkout -f $(git -c user.name=x -c user.email=x@x commit-tree $(git hash-object -t tree /dev/null) < /dev/null) || :"
      - uses: actions/checkout@v4
        with:
          submodules: recursive
      - if: matrix.feature == 'cuda'
        uses: risc0/risc0/.github/actions/cuda@main
      - uses: risc0/risc0/.github/actions/rustup@main
      - uses: risc0/risc0/.github/actions/sccache@main
        with:
          key: ${{ matrix.os }}-${{ matrix.feature }}
      - uses: ./.github/actions/cargo-risczero-install
        with:
          ref: ${{ env.RISC0_MONOREPO_REF }}
          toolchain-version: ${{ env.RISC0_TOOLCHAIN_VERSION }}
          features: ${{ matrix.feature }}
<<<<<<< HEAD
      - name: build erc20
        run: cargo build
        working-directory: examples/erc20
      - name: build erc20-Counter
        run: cargo build
        working-directory: examples/erc20-counter
      - name: build governance
        run: cargo build
        working-directory: examples/governance
      - name: forge test governance
        run: forge test
        working-directory: examples/governance
      - name: forge test erc20-counter
        run: forge test
        working-directory: examples/erc20-counter
        env:
          ETH_RPC_URL: https://ethereum-sepolia-rpc.publicnode.com
      - name: build token-stats
        run: cargo build
        working-directory: examples/token-stats
      - name: test erc20-Counter
        run: ./test-local-deployment.sh
        working-directory: examples/erc20-counter
        env:
          RISC0_DEV_MODE: true
=======
      - uses: risc0/foundry-toolchain@2fe7e70b520f62368a0e3c464f997df07ede420f
      - name: cargo test all examples
        run: ../.github/scripts/cargo-test.sh
        working-directory: examples
      - name: forge test all examples
        run: ../.github/scripts/forge-test.sh
        working-directory: examples
>>>>>>> f8eef250
      - run: sccache --show-stats

  doc:
    runs-on: [self-hosted, prod, macOS, cpu]
    steps:
      # This is a workaround from: https://github.com/actions/checkout/issues/590#issuecomment-970586842
      - run: "git checkout -f $(git -c user.name=x -c user.email=x@x commit-tree $(git hash-object -t tree /dev/null) < /dev/null) || :"
      - uses: actions/checkout@v4
        with:
          submodules: recursive
      - uses: risc0/risc0/.github/actions/rustup@main
      - uses: risc0/risc0/.github/actions/sccache@main
        with:
          key: macOS-default
      - uses: risc0/foundry-toolchain@2fe7e70b520f62368a0e3c464f997df07ede420f
      - uses: ./.github/actions/cargo-risczero-install
        with:
          ref: ${{ env.RISC0_MONOREPO_REF }}
          toolchain-version: ${{ env.RISC0_TOOLCHAIN_VERSION }}
      - run: cargo doc --no-deps --workspace
      - run: forge doc
      #- run: sccache --show-stats

  # Run as a separate job because we need to install a different set of tools.
  # In particular, it uses nightly Rust and _does not_ install Forge or cargo risczero.
  docs-rs:
    runs-on: [self-hosted, prod, macOS, cpu]
    steps:
      # This is a workaround from: https://github.com/actions/checkout/issues/590#issuecomment-970586842
      - run: "git checkout -f $(git -c user.name=x -c user.email=x@x commit-tree $(git hash-object -t tree /dev/null) < /dev/null) || :"
      - uses: actions/checkout@v4
        with:
          submodules: recursive
      - uses: risc0/risc0/.github/actions/rustup@main
        with:
          # Building with docs.rs config requires the nightly toolchain.
          toolchain: nightly
      - run: cargo +nightly doc -p risc0-steel --all-features --no-deps
        env:
          RUSTDOCFLAGS: "--cfg docsrs -D warnings"
      - run: cargo +nightly doc -p risc0-build-ethereum --all-features --no-deps
        env:
          RUSTDOCFLAGS: "--cfg docsrs -D warnings"<|MERGE_RESOLUTION|>--- conflicted
+++ resolved
@@ -183,33 +183,6 @@
           ref: ${{ env.RISC0_MONOREPO_REF }}
           toolchain-version: ${{ env.RISC0_TOOLCHAIN_VERSION }}
           features: ${{ matrix.feature }}
-<<<<<<< HEAD
-      - name: build erc20
-        run: cargo build
-        working-directory: examples/erc20
-      - name: build erc20-Counter
-        run: cargo build
-        working-directory: examples/erc20-counter
-      - name: build governance
-        run: cargo build
-        working-directory: examples/governance
-      - name: forge test governance
-        run: forge test
-        working-directory: examples/governance
-      - name: forge test erc20-counter
-        run: forge test
-        working-directory: examples/erc20-counter
-        env:
-          ETH_RPC_URL: https://ethereum-sepolia-rpc.publicnode.com
-      - name: build token-stats
-        run: cargo build
-        working-directory: examples/token-stats
-      - name: test erc20-Counter
-        run: ./test-local-deployment.sh
-        working-directory: examples/erc20-counter
-        env:
-          RISC0_DEV_MODE: true
-=======
       - uses: risc0/foundry-toolchain@2fe7e70b520f62368a0e3c464f997df07ede420f
       - name: cargo test all examples
         run: ../.github/scripts/cargo-test.sh
@@ -217,7 +190,6 @@
       - name: forge test all examples
         run: ../.github/scripts/forge-test.sh
         working-directory: examples
->>>>>>> f8eef250
       - run: sccache --show-stats
 
   doc:
