[workspace]
resolver = "2"
members = ["build", "contracts", "ffi", "steel"]

[workspace.package]
version = "1.1.0-alpha.1"
edition = "2021"
license = "Apache-2.0"
homepage = "https://risczero.com/"
repository = "https://github.com/risc0/risc0-ethereum/"

[workspace.dependencies]
# Intra-workspace dependencies
risc0-build-ethereum = { version = "1.1.0-alpha.1", default-features = false, path = "build" }
risc0-ethereum-contracts = { version = "1.1.0-alpha.1", default-features = false, path = "contracts" }
risc0-steel = { version = "0.12.0-alpha.1", default-features = false, path = "steel" }
risc0-forge-ffi = { version = "1.1.0-alpha.1", default-features = false, path = "ffi" }

# risc0 monorepo dependencies.
risc0-build = { git = "https://github.com/risc0/risc0", branch = "main", default-features = false }
risc0-zkp = { git = "https://github.com/risc0/risc0", branch = "main", default-features = false }
risc0-zkvm = { git = "https://github.com/risc0/risc0", branch = "main", default-features = false }

<<<<<<< HEAD
alloy = { version = "0.2" }
alloy-primitives = { version = "0.7", features = ["serde", "rlp", "std"] }
alloy-rlp = { version = "0.3.7", default-features = false }
alloy-rlp-derive = { version = "0.3.7", default-features = false }
=======
# Alloy guest dependencies
alloy-consensus = { version = "0.2.1" }
alloy-primitives = { version = "0.7", features = ["rlp", "std"] }
alloy-rlp = { version = "0.3.8", default-features = false }
alloy-rlp-derive = { version = "0.3.8", default-features = false }
>>>>>>> 311692d4
alloy-sol-types = { version = "0.7" }

# Alloy host dependencies
alloy = { version = "0.2.1", features = ["full"] }
alloy-trie = { version = "0.4.0" }

anyhow = { version = "1.0" }
bincode = { version = "1.3" }
clap = { version = "4.5", features = ["derive", "env"] }
log = "0.4"
nybbles = { version = "0.2.1", features = ["serde"] }
once_cell = "1.19"
revm = { version = "10.0", default-features = false, features = ["std"] }
serde = "1.0"
serde_json = "1.0"
test-log = "0.2.15"
tokio = { version = "1.35" }
tracing-subscriber = { version = "0.3", features = ["env-filter"] }
url = { version = "2.5" }<|MERGE_RESOLUTION|>--- conflicted
+++ resolved
@@ -21,18 +21,11 @@
 risc0-zkp = { git = "https://github.com/risc0/risc0", branch = "main", default-features = false }
 risc0-zkvm = { git = "https://github.com/risc0/risc0", branch = "main", default-features = false }
 
-<<<<<<< HEAD
-alloy = { version = "0.2" }
-alloy-primitives = { version = "0.7", features = ["serde", "rlp", "std"] }
-alloy-rlp = { version = "0.3.7", default-features = false }
-alloy-rlp-derive = { version = "0.3.7", default-features = false }
-=======
 # Alloy guest dependencies
 alloy-consensus = { version = "0.2.1" }
 alloy-primitives = { version = "0.7", features = ["rlp", "std"] }
 alloy-rlp = { version = "0.3.8", default-features = false }
 alloy-rlp-derive = { version = "0.3.8", default-features = false }
->>>>>>> 311692d4
 alloy-sol-types = { version = "0.7" }
 
 # Alloy host dependencies
