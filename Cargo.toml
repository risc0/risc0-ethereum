--- conflicted
+++ resolved
@@ -55,15 +55,9 @@
 itertools = "0.14"
 log = "0.4"
 rand = "0.9"
-<<<<<<< HEAD
 reqwest = { version = "0.12", default-features = false }
-revm = { version = "23.1", default-features = false, features = ["std"] }
-op-revm = { version = "4.0", default-features = false, features = ["std"] }
-=======
-reqwest = "0.12"
 revm = { version = "27.0.3", default-features = false, features = ["std"] }
 op-revm = { version = "8.0.3", default-features = false, features = ["std"] }
->>>>>>> 147178be
 rkyv = "0.8"
 serde = "1.0"
 serde_json = "1.0"
