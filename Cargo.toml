--- conflicted
+++ resolved
@@ -39,12 +39,7 @@
 clap = { version = "4.5", features = ["derive", "env"] }
 log = "0.4"
 nybbles = { version = "0.2.1" }
-<<<<<<< HEAD
-revm = { version = "17.1", default-features = false, features = ["std"] }
-=======
-once_cell = "1.19"
 revm = { version = "18.0", default-features = false, features = ["std"] }
->>>>>>> b952a1e6
 reqwest = "0.12"
 serde = "1.0"
 serde_json = "1.0"
