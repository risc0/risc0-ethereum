[workspace]
resolver = "2"
members = ["aggregation", "aggregation/guest", "build", "contracts", "ffi", "ffi/guests", "op-steel", "steel"]

[workspace.package]
version = "1.3.0-alpha.1"
edition = "2021"
license = "Apache-2.0"
homepage = "https://risczero.com/"
repository = "https://github.com/risc0/risc0-ethereum/"

[workspace.dependencies]
# Intra-workspace dependencies
risc0-build-ethereum = { version = "1.3.0-alpha.1", default-features = false, path = "build" }
risc0-ethereum-contracts = { version = "1.3.0-alpha.1", default-features = false, path = "contracts" }
risc0-steel = { version = "1.3.0-alpha.1", default-features = false, path = "steel" }
risc0-forge-ffi = { version = "1.3.0-alpha.1", default-features = false, path = "ffi" }
risc0-op-steel = { version = "0.1.0-alpha.1", default-features = false, path = "op-steel" }

# risc0 monorepo dependencies.
risc0-build = { git = "https://github.com/risc0/risc0", branch = "main", default-features = false }
risc0-zkp = { git = "https://github.com/risc0/risc0", branch = "main", default-features = false }
risc0-zkvm = { git = "https://github.com/risc0/risc0", branch = "main", default-features = false }
risc0-binfmt = { git = "https://github.com/risc0/risc0", branch = "main", default-features = false }

# Alloy guest dependencies
alloy-consensus = { version = "0.9" }
alloy-rlp = { version = "0.3.8" }
alloy-primitives = { version = "0.8.16" }
alloy-sol-types = { version = "0.8.16" }

# OP Steel
op-alloy-network = { version = "0.9" }

# Alloy host dependencies
<<<<<<< HEAD
alloy = { version = "0.8" }
alloy-trie = { version = "0.7.5" }
=======
alloy = { version = "0.9" }
alloy-trie = { version = "0.7.7" }
>>>>>>> 2effa4c3

# Beacon chain support
ethereum-consensus = { git = "https://github.com/ralexstokes/ethereum-consensus.git", rev = "cf3c404043230559660810bc0c9d6d5a8498d819" }

hex = "0.4"
anyhow = { version = "1.0" }
bincode = { version = "1.3" }
clap = { version = "4.5", features = ["derive", "env"] }
log = "0.4"
<<<<<<< HEAD
revm = { version = "18.0", default-features = false, features = ["std"] }
=======
revm = { version = "19.2", default-features = false, features = ["std"] }
>>>>>>> 2effa4c3
reqwest = "0.12"
serde = "1.0"
serde_json = "1.0"
sha2 = { version = "0.10" }
stability = "0.2"
test-log = "0.2.15"
thiserror = { version = "2.0", default-features = false }
tokio = { version = "1.35" }
tracing = "0.1"
tracing-subscriber = { version = "0.3", features = ["env-filter"] }
url = { version = "2.5" }
rand = "0.8"
cfg-if = "1.0"<|MERGE_RESOLUTION|>--- conflicted
+++ resolved
@@ -33,13 +33,8 @@
 op-alloy-network = { version = "0.9" }
 
 # Alloy host dependencies
-<<<<<<< HEAD
-alloy = { version = "0.8" }
-alloy-trie = { version = "0.7.5" }
-=======
 alloy = { version = "0.9" }
 alloy-trie = { version = "0.7.7" }
->>>>>>> 2effa4c3
 
 # Beacon chain support
 ethereum-consensus = { git = "https://github.com/ralexstokes/ethereum-consensus.git", rev = "cf3c404043230559660810bc0c9d6d5a8498d819" }
@@ -49,11 +44,7 @@
 bincode = { version = "1.3" }
 clap = { version = "4.5", features = ["derive", "env"] }
 log = "0.4"
-<<<<<<< HEAD
-revm = { version = "18.0", default-features = false, features = ["std"] }
-=======
 revm = { version = "19.2", default-features = false, features = ["std"] }
->>>>>>> 2effa4c3
 reqwest = "0.12"
 serde = "1.0"
 serde_json = "1.0"
