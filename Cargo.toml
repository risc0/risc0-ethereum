[workspace]
resolver = "2"
members = ["crates/*", "crates/aggregation/guest", "crates/ffi/guests"]

[workspace.package]
version = "1.4.0-alpha.1"
edition = "2021"
license = "Apache-2.0"
homepage = "https://risczero.com/"
repository = "https://github.com/risc0/risc0-ethereum/"

[workspace.dependencies]
# Intra-workspace dependencies
risc0-aggregation = { version = "0.3.0-alpha.1", default-features = false, path = "crates/aggregation" }
risc0-build-ethereum = { version = "1.4.0-alpha.1", default-features = false, path = "build" }
risc0-ethereum-contracts = { version = "1.4.0-alpha.1", default-features = false, path = "contracts" }
risc0-forge-ffi = { version = "1.4.0-alpha.1", default-features = false, path = "crates/ffi" }
risc0-op-steel = { version = "0.2.0-alpha.1", default-features = false, path = "crates/op-steel" }
risc0-steel = { version = "1.4.0-alpha.1", default-features = false, path = "crates/steel" }

# risc0 monorepo dependencies.
risc0-binfmt = { git = "https://github.com/risc0/risc0", branch = "main", default-features = false }
risc0-build = { git = "https://github.com/risc0/risc0", branch = "main", default-features = false }
risc0-zkp = { git = "https://github.com/risc0/risc0", branch = "main", default-features = false }
risc0-zkvm = { git = "https://github.com/risc0/risc0", branch = "main", default-features = false }

<<<<<<< HEAD
# Alloy dependencies
alloy = { version = "0.9" }
alloy-consensus = { version = "0.9" }
alloy-primitives = { version = "0.8.18" }
alloy-rlp = { version = "0.3.8" }
alloy-sol-types = { version = "0.8.18" }
=======
# Alloy guest dependencies
alloy-consensus = { version = "0.11" }
alloy-eips = { version = "0.11" }
alloy-rlp = { version = "0.3.8" }
alloy-primitives = { version = "0.8.16" }
alloy-rpc-types = { version = "0.11" }
alloy-sol-types = { version = "0.8.16" }

# OP Steel
op-alloy-network = { version = "0.10.0" }

# Alloy host dependencies
alloy = { version = "0.11" }
>>>>>>> 1c1c893d
alloy-trie = { version = "0.7.7" }
op-alloy-network = { version = "0.9" }

# Beacon chain support
ethereum-consensus = { git = "https://github.com/ralexstokes/ethereum-consensus.git", rev = "cf3c404043230559660810bc0c9d6d5a8498d819" }

anyhow = { version = "1.0" }
arrayvec = "0.7"
bincode = { version = "1.3" }
bytemuck = "1.21"
cfg-if = "1.0"
clap = { version = "4.5", features = ["derive", "env"] }
criterion = "0.5"
hex = "0.4"
itertools = "0.14"
log = "0.4"
rand = "0.9"
reqwest = "0.12"
revm = { version = "19.2", default-features = false, features = ["std"] }
rkyv = "0.8"
serde = "1.0"
serde_json = "1.0"
sha2 = { version = "0.10" }
stability = "0.2"
test-log = "0.2.15"
thiserror = { version = "2.0" }
tokio = { version = "1.35" }
tracing = "0.1"
tracing-subscriber = { version = "0.3", features = ["env-filter"] }
url = { version = "2.5" }<|MERGE_RESOLUTION|>--- conflicted
+++ resolved
@@ -24,30 +24,20 @@
 risc0-zkp = { git = "https://github.com/risc0/risc0", branch = "main", default-features = false }
 risc0-zkvm = { git = "https://github.com/risc0/risc0", branch = "main", default-features = false }
 
-<<<<<<< HEAD
-# Alloy dependencies
-alloy = { version = "0.9" }
-alloy-consensus = { version = "0.9" }
-alloy-primitives = { version = "0.8.18" }
-alloy-rlp = { version = "0.3.8" }
-alloy-sol-types = { version = "0.8.18" }
-=======
 # Alloy guest dependencies
 alloy-consensus = { version = "0.11" }
 alloy-eips = { version = "0.11" }
 alloy-rlp = { version = "0.3.8" }
-alloy-primitives = { version = "0.8.16" }
+alloy-primitives = { version = "0.8.18" }
 alloy-rpc-types = { version = "0.11" }
-alloy-sol-types = { version = "0.8.16" }
+alloy-sol-types = { version = "0.8.18" }
 
 # OP Steel
 op-alloy-network = { version = "0.10.0" }
 
 # Alloy host dependencies
 alloy = { version = "0.11" }
->>>>>>> 1c1c893d
 alloy-trie = { version = "0.7.7" }
-op-alloy-network = { version = "0.9" }
 
 # Beacon chain support
 ethereum-consensus = { git = "https://github.com/ralexstokes/ethereum-consensus.git", rev = "cf3c404043230559660810bc0c9d6d5a8498d819" }
