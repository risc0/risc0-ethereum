--- conflicted
+++ resolved
@@ -1,10 +1,6 @@
 [workspace]
 resolver = "2"
-<<<<<<< HEAD
-members = ["build", "contracts", "crates/*", "ffi", "ffi/guests"]
-=======
-members = ["aggregation", "aggregation/guest", "build", "contracts", "ffi", "ffi/guests", "steel"]
->>>>>>> 4e1b2a0e
+members = ["aggregation", "aggregation/guest", "build", "contracts", "crates/*", "ffi", "ffi/guests"]
 
 [workspace.package]
 version = "1.2.0-alpha.1"
@@ -17,11 +13,7 @@
 # Intra-workspace dependencies
 risc0-build-ethereum = { version = "1.2.0-alpha.1", default-features = false, path = "build" }
 risc0-ethereum-contracts = { version = "1.2.0-alpha.1", default-features = false, path = "contracts" }
-<<<<<<< HEAD
-risc0-steel = { version = "0.14.0-alpha.1", default-features = false, path = "crates/steel" }
-=======
-risc0-steel = { version = "1.2.0-alpha.1", default-features = false, path = "steel" }
->>>>>>> 4e1b2a0e
+risc0-steel = { version = "1.2.0-alpha.1", default-features = false, path = "crates/steel" }
 risc0-forge-ffi = { version = "1.2.0-alpha.1", default-features = false, path = "ffi" }
 risc0-op-steel = { version = "0.1.0-alpha.1", default-features = false, path = "crates/op-steel" }
 
